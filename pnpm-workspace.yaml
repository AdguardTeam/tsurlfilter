packages:
  - "packages/*"
  - "packages/examples/*"
  - "packages/benchmarks/*"
  - "packages/tsurlfilter/test/builders/*"

# default catalog
catalog:
  '@adguard/assistant': ^4.3.77
<<<<<<< HEAD
  '@adguard/scriptlets': ^2.2.10
=======
  '@adguard/scriptlets': ^2.2.13
>>>>>>> fc2ea132
  '@rollup/plugin-alias': ^5.1.1
  '@rollup/plugin-commonjs': ^28.0.1
  '@rollup/plugin-json': ^6.1.0
  '@rollup/plugin-node-resolve': ^15.3.0
  '@rollup/plugin-swc': ^0.4.0
  '@rollup/plugin-terser': ^0.4.4
  '@rollup/plugin-typescript': ^12.1.1
  '@swc-node/register': ^1.10.9
  '@swc/core': ^1.10.18
  '@types/archiver': ^6.0.2
  '@types/benchmark': ^2.1.5
  '@types/chrome': ^0.0.305
  '@types/fs-extra': ^11.0.4
  '@types/lodash-es': ^4.17.12
  '@types/node': ^22.14.0
  '@types/react': ^17.0.80
  '@types/react-dom': ^17.0.25
  '@types/webextension-polyfill': ^0.12.1
  '@typescript-eslint/eslint-plugin': ^7.5.0
  '@typescript-eslint/parser': ^7.5.0
  '@vitest/coverage-v8': ^3.2.4
  '@vitest/expect': ^3.2.4
  archiver: ^7.0.1
  axios: ^1.7.2
  benchmark: ^2.1.4
  bowser: 2.11.0
  chalk: 4.1.2
  clean-webpack-plugin: ^4.0.0
  commander: ^12.1.0
  copy-webpack-plugin: ^10.0.0
  core-js: ^3.33.3
  coveralls: 3.1.1
  cross-env: ^7.0.3
  crypto-browserify: ^3.12.0
  css-loader: ^6.7.1
  date-fns: ^4.1.0
  esbuild: ^0.19.12
  eslint: 8.57.1
  eslint-config-airbnb-base: 15.0.0
  eslint-config-airbnb-typescript: ^18.0.0
  eslint-plugin-import: ^2.29.0
  eslint-plugin-import-newlines: 1.4.0
  eslint-plugin-jsdoc: ^48.11.0
  eslint-webpack-plugin: ^3.2.0
  fs-extra: ^11.2.0
  html-webpack-plugin: ^5.5.0
  husky: ^9.1.7
  is-ip: 3.1.0
  lint-staged: ^13.2.2
  lodash-es: ^4.17.21
  lru-cache: ^11.0.2
  markdown-table: ^3.0.3
  markdownlint: ^0.37.4
  markdownlint-cli: ^0.44.0
  node-fetch: ^3.3.2
  os-name: ^6.0.0
  playwright: ^1.52.0
  react: ^17.0.2
  react-dom: ^17.0.2
  rimraf: ^6.0.1
  rollup: ^4.28.0
  rollup-plugin-cleanup: ^3.2.1
  rollup-plugin-dts: ^6.0.2
  rollup-plugin-node-externals: ^8.0.0
  stream-browserify: ^3.0.0
  style-loader: ^3.3.1
  swc-loader: ^0.2.3
  systeminformation: ^5.22.0
  terser: ^5.21.0
  tldts: ^5.7.112
  ts-morph: ^26.0.0
  tsd: ^0.32.0
  tslib: ^2.8.1
  tsx: ^4.19.3
  typescript: ^5.7.3
  vitest: ^3.2.4
  vm-browserify: ^1.1.2
  webextension-polyfill: 0.12.0
  webpack: ^5.64.2
  zod: 3.24.4

# named catalogs
catalogs:
  eslint9:
    eslint: ^9.8.0<|MERGE_RESOLUTION|>--- conflicted
+++ resolved
@@ -7,11 +7,7 @@
 # default catalog
 catalog:
   '@adguard/assistant': ^4.3.77
-<<<<<<< HEAD
-  '@adguard/scriptlets': ^2.2.10
-=======
   '@adguard/scriptlets': ^2.2.13
->>>>>>> fc2ea132
   '@rollup/plugin-alias': ^5.1.1
   '@rollup/plugin-commonjs': ^28.0.1
   '@rollup/plugin-json': ^6.1.0
