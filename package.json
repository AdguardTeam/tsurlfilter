{
  "name": "@adguard/extensions",
  "version": "2.2.0",
  "description": "This is a monorepo with packages developed by the extensions developers at AdGuard",
  "author": "Adguard Software Ltd.",
  "repository": {
    "type": "git",
    "url": "git+https://github.com/AdguardTeam/tsurlfilter.git"
  },
  "license": "GPL-3.0-only",
  "engines": {
    "node": ">=6.0.0"
  },
  "bugs": {
    "url": "https://github.com/AdguardTeam/tsurlfilter/issues"
  },
  "homepage": "https://github.com/AdguardTeam/tsurlfilter#readme",
  "scripts": {
    "lint": "lerna run --parallel lint",
    "clean": "lerna clean -y && rm -rf node_modules"
  },
  "devDependencies": {
<<<<<<< HEAD
    "lerna": "8.1.2"
  }
=======
    "lerna": "^8.1.2"
  },
  "packageManager": "pnpm@8.15.0+sha512.ea45517d5285d123eac02c3793505fa1fd6da90a2fc60d1e8d9e0c1e9292886ecfaff513f062b9d1cc8021bb8615033b1ac5bea3b2ee3fc165a6d7034bbe6b03"
>>>>>>> ef522a46
}<|MERGE_RESOLUTION|>--- conflicted
+++ resolved
@@ -20,12 +20,7 @@
     "clean": "lerna clean -y && rm -rf node_modules"
   },
   "devDependencies": {
-<<<<<<< HEAD
-    "lerna": "8.1.2"
-  }
-=======
     "lerna": "^8.1.2"
   },
   "packageManager": "pnpm@8.15.0+sha512.ea45517d5285d123eac02c3793505fa1fd6da90a2fc60d1e8d9e0c1e9292886ecfaff513f062b9d1cc8021bb8615033b1ac5bea3b2ee3fc165a6d7034bbe6b03"
->>>>>>> ef522a46
 }