--- conflicted
+++ resolved
@@ -5,17 +5,14 @@
 The format is based on [Keep a Changelog](https://keepachangelog.com/en/1.0.0/),
 and this project adheres to [Semantic Versioning](https://semver.org/spec/v2.0.0.html).
 
-<<<<<<< HEAD
 ## Unreleased <!-- release/browser-extension-v5.3 -->
 
 ### Fixed
 
-- Network rules with $important modifier are applied even if protection is disabled [AdGuardBrowserExtension#3227]
+- Network rules with $important modifier are applied even if protection is disabled [AdGuardBrowserExtension#3227].
 
 [AdguardBrowserExtension#3227]: https://github.com/AdguardTeam/AdguardBrowserExtension/issues/3227
 
-## Unreleased <!-- release/browser-extension-v5.2 -->
-=======
 ## [3.2.1] - 2025-06-11
 
 ### Fixed
@@ -26,7 +23,6 @@
 [3.2.1]: https://github.com/AdguardTeam/tsurlfilter/releases/tag/tswebextension-v3.2.1
 
 ## [3.2.0] - 2025-06-06
->>>>>>> 8f8cd0f2
 
 ### Added
 
@@ -37,18 +33,6 @@
 - Static getter `isUserScriptsApiSupported` to check if the current browser
   supports User Scripts API.
 
-<<<<<<< HEAD
-## Changed
-
-<!-- FIXME: update dependencies to the latest versions -->
-- Updated [@adguard/agtree] to `v3.1.5`.
-- Updated [@adguard/scriptlets] to `v2.2.1`.
-- Updated [@adguard/tsurlfilter] to `v3.x.x`.
-
-### Fixed
-
-- Invalid HTML rule selectors are breaking site loading
-=======
 ### Changed
 
 - Updated [@adguard/logger] to `v2.0.0`.
@@ -58,22 +42,16 @@
 ### Fixed
 
 - Invalid HTML filtering rule selectors are breaking site loading
->>>>>>> 8f8cd0f2
   [AdguardBrowserExtension#2646], [AdguardBrowserExtension#2826].
 - Scriptlet rules are not displayed in the filtering log [AdguardBrowserExtension#3164].
 - Stealth mode's `Hide Referer from third parties` option may break some websites [AdguardBrowserExtension#2839].
 - Filtering doesn't work in Edge's split screen [AdguardBrowserExtension#2832].
 - `$replace` rules may break some websites [AdguardBrowserExtension#3122].
-<<<<<<< HEAD
-- Increase file size limit to 10MB for `$replace` rules in Firefox [AdguardBrowserExtension#3192]
-
-=======
 - Increase file size limit to 10MB for `$replace` rules in Firefox [AdguardBrowserExtension#3192].
 - Allow to specify attributes without value in selector for HTML filtering rules [#147].
 
 [3.2.0]: https://github.com/AdguardTeam/tsurlfilter/releases/tag/tswebextension-v3.2.0
 [#147]: https://github.com/AdguardTeam/tsurlfilter/issues/147
->>>>>>> 8f8cd0f2
 [AdguardBrowserExtension#2646]: https://github.com/AdguardTeam/AdguardBrowserExtension/issues/2646
 [AdguardBrowserExtension#2826]: https://github.com/AdguardTeam/AdguardBrowserExtension/issues/2826
 [AdguardBrowserExtension#2832]: https://github.com/AdguardTeam/AdguardBrowserExtension/issues/2832
@@ -82,13 +60,6 @@
 [AdguardBrowserExtension#3164]: https://github.com/AdguardTeam/AdguardBrowserExtension/issues/3164
 [AdguardBrowserExtension#3192]: https://github.com/AdguardTeam/AdguardBrowserExtension/issues/3192
 
-<<<<<<< HEAD
-### Changed
-
-- Updated [@adguard/logger] to `v2.0.0`.
-
-=======
->>>>>>> 8f8cd0f2
 ## [3.1.0] - 2025-05-28
 
 ### Changed
