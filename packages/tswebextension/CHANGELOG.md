--- conflicted
+++ resolved
@@ -5,7 +5,6 @@
 The format is based on [Keep a Changelog](https://keepachangelog.com/en/1.0.0/),
 and this project adheres to [Semantic Versioning](https://semver.org/spec/v2.0.0.html).
 
-<<<<<<< HEAD
 ## Unreleased <!-- release/browser-extension-v5.3 -->
 
 ### Removed
@@ -24,7 +23,7 @@
 
 - Export `isUserScriptsApiSupported` function to check if the current browser
   supports User Scripts API.
-=======
+
 ## [3.2.11] - 2025-09-11
 
 ### Changed
@@ -64,7 +63,6 @@
   User Scripts API.
 
 [3.2.8]: https://github.com/AdguardTeam/tsurlfilter/releases/tag/tswebextension-v3.2.8
->>>>>>> 7ff1a1f6
 
 ## [3.2.7] - 2025-07-30
 
