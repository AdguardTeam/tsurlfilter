# TSWebExtension Changelog

All notable changes to this project will be documented in this file.
The format is based on [Keep a Changelog](https://keepachangelog.com/en/1.0.0/),
and this project adheres to [Semantic Versioning](https://semver.org/spec/v2.0.0.html).

<!-- TODO: manually add compare links for version to the end of the file -->
<!-- e.g. [0.1.2]: https://github.com/AdguardTeam/tsurlfilter/compare/tswebextension-v0.1.1...tswebextension-v0.1.2 -->

<<<<<<< HEAD
## [Unreleased]

## Fixed
- Applying cookie rules in content-script in MV2.

## Added
- Support for `$cookie` modifier in MV3 via browser.cookies API and content-script.
=======
## Unreleased

### Fixed
- Applying $cookie rules on the content-script side.
>>>>>>> 38196b9e


## [0.3.10] - 2023-08-18

### Added
- Blocking third-party requests with `csp_report` content-type.
- Handling discarded tabs replacement on wake up.

### Fixed
- Do not expose JS rules in global page scope.


## [0.3.9] - 2023-08-10

### Changed
- Updated `@adguard/tsurlfilter` to `v2.1.7`.


## [0.3.8] - 2023-08-04

### Changed
- Updated `@adguard/tsurlfilter` to `v2.1.6`.
- Updated `@adguard/scriptlets` to `v1.9.62`.


## [0.3.7] - 2023-07-21

### Changed
- Updated `@adguard/tsurlfilter` to `v2.1.5`.
- Updated `@adguard/scriptlets` to `v1.9.57`.

## Fixed
- Duplicate `eventId` of filtering events.


## [0.3.6] - 2023-07-11

### Fixed
- Rules with the `$popup` modifier were ignored and showed an incorrect dummy
  page instead of closing the tab.
- In some cases, rules with the `$document` modifier did not show the dummy page.

## [0.3.5] - 2023-07-11

### Fixed
- Cosmetic rule logging


## [0.3.4] - 2023-07-11

### Added
- Support of $elemhide, $specifichide and $generichide modifiers.

### Fixed
- Cosmetic rule matching for frames loaded from the service worker cache.


## [0.3.3] - 2023-06-19

### Changed
- Updated `@adguard/tsurlfilter` to `v2.1.2`.


## [0.3.2] - 2023-06-14

### Changed
- Updated `@adguard/tsurlfilter` to `v2.1.1`.


## [0.3.1] - 2023-06-15

### Added
- new `DocumentApi` class, with frame-matching taking into account the state of the `Allowlist`.

### Changed
- `AllowlistApi` renamed to `Allowlist`. `matchFrame` method moved to `DocumentApi` class.

### Fixed
- Extra headers handling in chromium browsers.
- Filtering log update on cached pages reload.


## [0.3.0] - 2023-06-14

### Changed
- Updated `@adguard/tsurlfilter` to `v2.1.0`.

## [0.2.8] - 2023-06-13

### Changed
- `logLevel` configuration property type to `string`.
- `RequestContextStorage` to extend from `Map`.

### Deleted
- `record`, `find` methods and `onUpdate`, `onCreate` events from `RequestContextStorage`.


## [0.2.6] - 2023-06-06

### Changed
- Updated `@adguard/scriptlets` to `v1.9.37`.


## [0.2.5] - 2023-06-06

### Fixed
- Tab context matching for pages with cached document page.


## [0.2.4] - 2023-06-05

### Fixed
- `hideRequestInitiatorElement` function return more accurate css selector src attribute value
for first party requests.
- `ElementCollapser` inject styles via isolated style tag.


## [0.2.3] - 2023-05-31

### Fixed
- Script rules injection.


## [0.2.2] - 2023-05-29

### Added
- New `logLevel` optional property for MV2 configuration to control logging levels.

### Changed
- `verbose` MV2 configuration property is now optional.


## [0.2.0] - 2023-05-23

### Added
- New MV2 API methods for configuration updating without engine restart: `setFilteringEnabled`,`setCollectHitStats`, `setStealthModeEnabled`, `setSelfDestructFirstPartyCookies`, `setSelfDestructThirdPartyCookies`, `setSelfDestructThirdPartyCookies`, `setSelfDestructFirstPartyCookiesTime`, `setSelfDestructThirdPartyCookiesTime`, `setHideReferrer`, `setHideSearchQueries`, `setBlockChromeClientData`, `setSendDoNotTrack`, `setBlockWebRTC`.

### Changed
- Updated `getMessageHandler` API method return type.
- `start`, `update` and `setFilteringEnabled` API methods flush browser in-memory cache. This change improve filtering on pages with service workers and inactive tabs.

### Fixed
- Stealth module correctly sets browser privacy network settings based on `blockWebRTC`, `stealthModeEnabled` and `filteringEnabled` options
- unique `eventId` for `FilteringEventType.JsInject` events


## [0.1.4] - 2023-04-18

### Fixed
- The cookies lifetime in Stealth Mode does not apply after the engine is
  started, only after restarting.
- Incorrect work of $cookie rules: incorrect parsing of `domain` and `path`
  fields leads to errors when using browser.cookies and creating multiple
  "child" cookies for each sub-request with a more specific path, e.g. request
  to '/assets/script.js' from '/' will create a new cookie for '/assets/'.
- Wrong expirationDate for cookies.

### Added
- Applying $cookie rules to the requests before sending them to a server in the
  onBeforeSendHeaders hook.


## [0.1.3] - 2023-04-17

### Changed
- Updated `@adguard/extended-css` to `v2.0.52`
- Updated `@adguard/scriptlets` to `v1.9.7`


## [0.1.2] - 2023-04-11

### Added
- Separated export of CssHitsCounter to better tree shaking on external
  applications.


## [0.1.1] - 2023-04-04

## Changed
- Improved injection algorithm for cosmetic rules (js and css).
  logic using the Finite State Machine to avoid double injections with
  the previous boolean flag scheme.
- Set injectScript and injectCss error to debug level.


## [0.1.0] - 2023-03-31

### Changed
- Updated tsurlfilter to v2.0.


## [0.0.68] - 2023-03-24

### Added
- Described event flow scheme for webRequestModule.

### Fixed
- Changed enums according to our guideline.


## [0.0.67] - 2023-03-23

### Fixed
- Order of injecting scripts with setDomSignal.


## [0.0.66] - 2023-03-14

### Fixed
- Executing of html and replace rules for Firefox


## [0.0.65] - 2023-03-10

### Fixed
- Executing of scriptlets rules for Firefox

### Added
- Stricter checking for non local JS rules for Firefox AMO


## [0.0.64] - 2023-03-10

### Changed
- Updated `@adguard/scriptlets` to `v1.9.1`

### Fixed
- Cosmetic rules applying if CssHitsCounter is disabled
- Mark requests from navigation from address bar as first-party requests.


## [0.0.63] - 2023-02-17

### Changed
- Updated `@adguard/extended-css` to `v2.0.51`


## [0.0.62] - 2023-02-10

### Added
- Added cosmetic rules injection in tabs opened before API initialization
### Fixed
- Fix js rule injections via WebRequest API.
- Fix extended css rule injections via content-script on API initialization.
  Content-script wait for engine start before processing.
- Fix css hit counter enabling.
  Now, it is initialized only if `collectHitStats` configuration prop is true.


## [0.0.61] - 2023-02-07

### Added
- Support for browser.windows.onWindowFocusChanged to make browser.tabs.onActivated
  event calls work better when focus changes between windows.


## [0.0.60] - 2023-02-03

### Changed
- Updated `@adguard/extended-css` to `v2.0.49`


## [0.0.59] - 2023-02-03

### Changed
- Updated `@adguard/extended-css` to `v2.0.45`


## [0.0.58] - 2023-02-02

### Fixed
- When opens phishing or malware site, extension will open new tab in the
  standard window with information about blocked domain and possible actions.


## [0.0.57] - 2023-01-20

### Changed
- The order of imports to avoid side effects on tree shaking.
- Made load of AdGuard Assistant lazy to decrease size of content-script bundle.

### Fixed
- Fixed allowlist api rule generation and matching


## [0.0.56] - 2023-01-12

### Fixed
- Fixed simultaneous increase of package numbers for packages tsurlfilter and
  tswebextension in the branch epic
- Fixed working with DNT-headers and GPC from stealth mode
- Fixed js and css injection error handling
- Fixed request events initialization
- Fixed memory leaks in the tests

### Removed
- Previous url from tab's metadata

### Changes

- Merged changed from master branch


## [0.0.47] - 2022-12-27

### Fixed

- Allowlist rule priority

### Added

- Simple support of `$jsonprune`

### Removed

- Unused injectExtCss method in the CosmeticAPI


## [0.0.45] - 2022-12-26

### Fixed
- Recovered work of the blocking scriptlets `click2load.html`

### Changed
- Updated `@adguard/scriptlets` to `v1.7.20`


## [0.0.44] - 2022-12-23

### Added

- Merged changed from master branch

### Removed

- Support of $webrtc rules

### Fixed

- JS and CSS injection error handling
- Request events initialization<|MERGE_RESOLUTION|>--- conflicted
+++ resolved
@@ -7,20 +7,13 @@
 <!-- TODO: manually add compare links for version to the end of the file -->
 <!-- e.g. [0.1.2]: https://github.com/AdguardTeam/tsurlfilter/compare/tswebextension-v0.1.1...tswebextension-v0.1.2 -->
 
-<<<<<<< HEAD
 ## [Unreleased]
 
 ## Fixed
-- Applying cookie rules in content-script in MV2.
+- Applying $cookie rules on the content-script side.
 
 ## Added
 - Support for `$cookie` modifier in MV3 via browser.cookies API and content-script.
-=======
-## Unreleased
-
-### Fixed
-- Applying $cookie rules on the content-script side.
->>>>>>> 38196b9e
 
 
 ## [0.3.10] - 2023-08-18
