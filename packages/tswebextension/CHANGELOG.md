# TSWebExtension Changelog

All notable changes to this project will be documented in this file.

The format is based on [Keep a Changelog](https://keepachangelog.com/en/1.0.0/),
and this project adheres to [Semantic Versioning](https://semver.org/spec/v2.0.0.html).

<!-- TODO: manually add compare links for version changes -->
<!-- e.g. [0.1.2]: https://github.com/AdguardTeam/tsurlfilter/compare/tswebextension-v0.1.1...tswebextension-v0.1.2 -->

<<<<<<< HEAD
## [2.2.0-alpha.1] - 2024-08-30

### Changed

- Filtering log `ApplyBasicRuleEvent` now contains `companyCategoryName` property
  which represents a matched company from `AdguardTeam/companiesdb`'s `trackers.json` database in MV3.
  It allows to determinate the tracker category for the blocked request.
- Inject scriptlets separately to avoid csp issues in MV3.
- Updated `@adguard/scriptlets` to `v1.11.27`.

### Fixed

 - Incorrect applying allowlist [#139].

 [#139]: https://github.com/AdguardTeam/tsurlfilter/issues/139
=======
## [2.0.2] - 2024-08-29

### Changed

- Updated `@adguard/tsurlfilter` to `v3.0.2`.
- Updated `@adguard/scriptlets` to `v1.11.27`.

[2.0.2]: https://github.com/AdguardTeam/tsurlfilter/releases/tag/tswebextension-v2.0.2

>>>>>>> dcc25b05

## [2.0.1] - 2024-08-27

### Fixed

- Redirect rule blocks request in the Spotify player instead of redirecting [AdguardBrowserExtension#2913].

[2.0.1]: https://github.com/AdguardTeam/tsurlfilter/releases/tag/tswebextension-v2.0.1
[AdguardBrowserExtension#2913]: https://github.com/AdguardTeam/AdguardBrowserExtension/issues/2913

## [2.0.0] - 2024-08-15

### Added

- Stealth Mode support for MV3. New required `gpcScriptUrl` and `hideDocumentReferrerScriptUrl` configuration properties are provided to specify the path to stealth content scripts.
- Content Script for setting GPC signal bundled to separate module `@adguard/tswebextension/mv3/gpc`.
- Content Script for hiding Document Referrer bundled to separate module `@adguard/tswebextension/mv3/hideDocumentReferrer`.
- Possibility to retrieve AST for dynamically generated rules via the `retrieveDynamicRuleNode` method.
- Support for `$cookie` modifier in MV3 via `browser.cookies` API and content-script.
- Support for disabling specific `$stealth` options: `searchqueries`, `donottrack`, `referrer`, `xclientdata`, `1p-cookie` and `3p-cookie` [#100].
- Export `EventChannel` utility class in MV3 build.

### Changed

- Filtering log to not reload on History API navigation [AdguardBrowserExtension#2598].
- Extension to stop injecting content-script into xml documents
  to prevent pretty printer breakage in Firefox [AdguardBrowserExtension#2194].
- Configuration interface now expects an AGTree byte buffer instead of a raw filter list.
- CSS hits counter uses rule index instead of rule text.
- Filtering log events are simplified and now contain only the necessary information, not the entire rule.
- Allowlist rule generation logic is moved to `@adguard/tsurlfilter` package.
- Updated `@adguard/tsurlfilter` to `v3.0.0`.
- Updated `@adguard/scriptlets` to `v1.11.6`.

### Fixed

- Handling of internal urls (e.g `view-source:...`) [AdguardBrowserExtension#2549].
- Blocked ads count leaking between websites [AdguardBrowserExtension#2080].
- Breakage of cookie string in Firefox and unnecessary cookie serialization [AdguardBrowserExtension#2552].
- Use data URL-based redirect resources where possible [AdguardBrowserExtension#2278].
- `$permissions` modifier service now correctly handles subdocuments and exceptions.
- Applying `$cookie` rules on the content-script side.
- `$csp`, `$removeparam` and `$removeheader` allowlist rules not being published as filtering log events.
- Detection of popup tabs [#2890].

[2.0.0]: https://github.com/AdguardTeam/tsurlfilter/releases/tag/tswebextension-v2.0.0
[#100]: https://github.com/AdguardTeam/tsurlfilter/issues/100
[#2890]: https://github.com/AdguardTeam/AdguardBrowserExtension/issues/2890
[AdguardBrowserExtension#2080]: https://github.com/AdguardTeam/AdguardBrowserExtension/issues/2080
[AdguardBrowserExtension#2194]: https://github.com/AdguardTeam/AdguardBrowserExtension/issues/2194
[AdguardBrowserExtension#2278]: https://github.com/AdguardTeam/AdguardBrowserExtension/issues/2278
[AdguardBrowserExtension#2549]: https://github.com/AdguardTeam/AdguardBrowserExtension/issues/2549
[AdguardBrowserExtension#2552]: https://github.com/AdguardTeam/AdguardBrowserExtension/issues/2552
[AdguardBrowserExtension#2598]: https://github.com/AdguardTeam/AdguardBrowserExtension/issues/2598

## [1.0.32] - 2024-08-01

### Changed

- Updated `@adguard/tsurlfilter` to `v2.2.23`.
- Updated `@adguard/scriptlets` to `v1.11.16`.

[1.0.32]: https://github.com/AdguardTeam/tsurlfilter/releases/tag/tswebextension-v1.0.32

## [2.1.0-alpha.3] - 2024-08-01

### Added

- Applied cosmetic rules now logging in the `mv3` build.

[2.1.0-alpha.3]: https://github.com/AdguardTeam/tsurlfilter/releases/tag/tswebextension-v2.1.0-alpha.3

## [2.0.0-beta.0] - 2024-07-30

### Fixed

- `@adguard/agtree` dependency now used consistently in the project.

[2.0.0-beta.0]: https://github.com/AdguardTeam/tsurlfilter/releases/tag/tswebextension-v2.0.0-beta.0

## [2.0.0-alpha.2] - 2024-07-17

### Changed

- Updated `@adguard/tsurlfilter` to `v3.0.0-alpha.1`.
- Updated `@adguard/scriptlets` to `v1.11.6`.

[2.0.0-alpha.2]: https://github.com/AdguardTeam/tsurlfilter/releases/tag/tswebextension-v2.0.0-alpha.2

## [2.0.0-alpha.1] - 2024-07-08

### Added

- Export `EventChannel` utility class in MV3 build.

[2.0.0-alpha.1]: https://github.com/AdguardTeam/tsurlfilter/releases/tag/tswebextension-v2.0.0-alpha.1

## [1.0.30] - 2024-07-17

### Changed

- Updated `@adguard/tsurlfilter` to `v2.2.22`.

[1.0.30]: https://github.com/AdguardTeam/tsurlfilter/releases/tag/tswebextension-v1.0.30

## [1.0.29] - 2024-07-12

### Changed

- Updated `@adguard/tsurlfilter` to `v2.2.21`.
- Updated `@adguard/scriptlets` to `v1.11.6`.

[1.0.29]: https://github.com/AdguardTeam/tsurlfilter/releases/tag/tswebextension-v1.0.29

## [1.0.28] - 2024-07-08

### Fixed

- CssHitsCounter logs elements blocked by elemhide rules.

[1.0.28]: https://github.com/AdguardTeam/tsurlfilter/releases/tag/tswebextension-v1.0.28

## [1.0.27] - 2024-07-08

### Changed

- CssHitsCounter can log elements without converting to string [CoreLibs#180].

[1.0.27]: https://github.com/AdguardTeam/tsurlfilter/releases/tag/tswebextension-v1.0.27
[CoreLibs#180]: https://github.com/AdguardTeam/CoreLibs/issues/180

## [1.0.26] - 2024-07-01

### Changed

- Updated `@adguard/tsurlfilter` to `v2.2.20`.
- Updated `@adguard/scriptlets` to `v1.11.1`.

[1.0.26]: https://github.com/AdguardTeam/tsurlfilter/releases/tag/tswebextension-v1.0.26

## [1.0.15] - 2024-05-23

## Fixed

- Extension injects scripts every time the extension's background event page wakes up [AdguardBrowserExtension#2792]

[AdguardBrowserExtension#2792]: https://github.com/AdguardTeam/AdguardBrowserExtension/issues/2792
[1.0.25]: https://github.com/AdguardTeam/tsurlfilter/releases/tag/tswebextension-v1.0.25

## [1.0.24] - 2024-04-15

### Fixed

- Script rules are not applied in Firefox due to CSP [AdguardBrowserExtension#1733].

[1.0.24]: https://github.com/AdguardTeam/tsurlfilter/releases/tag/tswebextension-v1.0.24
[AdguardBrowserExtension#1733]: https://github.com/AdguardTeam/AdguardBrowserExtension/issues/1733

## [1.0.23] - 2024-04-15

### Changed

- Error logging level on setting cookie with mismatched domain and request URL [AdguardBrowserExtension#2683].

[1.0.23]: https://github.com/AdguardTeam/tsurlfilter/releases/tag/tswebextension-v1.0.23
[AdguardBrowserExtension#2683]: https://github.com/AdguardTeam/AdguardBrowserExtension/issues/2683

## [1.0.21] - 2024-03-29

### Fixed

- Do not block "Should collapse" mechanism with `$popup` rules.

[1.0.21]: https://github.com/AdguardTeam/tsurlfilter/releases/tag/tswebextension-v1.0.21


[1.0.21]: https://github.com/AdguardTeam/tsurlfilter/releases/tag/tswebextension-v1.0.21

## [1.0.20] - 2024-03-28

### Changed

- Analysis of $popup rules (in addition to the basic one) to determine
  the result of blocking a request [AdguardBrowserExtension#2620], [AdguardBrowserExtension#2728].
- Updated `@adguard/tsurlfilter` to `v2.2.17`.
- Updated `@adguard/scriptlets` to `v1.10.25`.

[1.0.20]: https://github.com/AdguardTeam/tsurlfilter/releases/tag/tswebextension-v1.0.20
[AdguardBrowserExtension#2620]: https://github.com/AdguardTeam/AdguardBrowserExtension/issues/2620
[AdguardBrowserExtension#2728]: https://github.com/AdguardTeam/AdguardBrowserExtension/issues/2728

## [1.0.18] - 2024-03-25

### Fixed

- Improved assistant iframe checking for cosmetic rules injection [AdguardBrowserExtension#1848].

[1.0.18]: https://github.com/AdguardTeam/tsurlfilter/releases/tag/tswebextension-v1.0.18

## [1.0.17] - 2024-03-25

### Fixed

- Assistant iframe styles are affected by cosmetic rules specific for websites [AdguardBrowserExtension#1848].

[1.0.17]: https://github.com/AdguardTeam/tsurlfilter/releases/tag/tswebextension-v1.0.17
[AdguardBrowserExtension#1848]: https://github.com/AdguardTeam/AdguardBrowserExtension/issues/1848

## [1.0.16] - 2024-03-01

### Changed

- `$popup` should not disable simple blocking rule [#2728].

[1.0.16]: https://github.com/AdguardTeam/tsurlfilter/releases/tag/tswebextension-v1.0.16
[#2728]: https://github.com/AdguardTeam/AdguardBrowserExtension/issues/2728

## [1.0.15] - 2024-02-22

### Fixed

- `$popup` modifier block other types of resources [#2723].

[1.0.15]: https://github.com/AdguardTeam/tsurlfilter/releases/tag/tswebextension-v1.0.15
[#2723]: https://github.com/AdguardTeam/AdguardBrowserExtension/issues/2723

## [1.0.14] - 2024-02-13

### Changed

- Filtering engine now uses the new `BufferRuleList` provided by `@adguard/tsurlfilter`
  to improve performance and memory usage.

[1.0.14]: https://github.com/AdguardTeam/tsurlfilter/releases/tag/tswebextension-v1.0.14

## [1.0.13] - 2024-02-13

### Added

- New cleanup mechanism for `RequestContextStorage` to prevent memory leaks
  during internal redirects.

### Changed

- Updated `@adguard/tsurlfilter` to `v2.2.13`.
- Updated `@adguard/scriptlets` to `v1.10.1`.

### Fixed

- Prevent memory leaks due to V8 optimizations of substring operations.

[1.0.13]: https://github.com/AdguardTeam/tsurlfilter/releases/tag/tswebextension-v1.0.13

## [1.0.12] - 2024-02-07

### Fixed

- Applying of `$all` modifier rules [#2620].

[#2620]: https://github.com/AdguardTeam/AdguardBrowserExtension/issues/2620

[1.0.12]: https://github.com/AdguardTeam/tsurlfilter/releases/tag/tswebextension-v1.0.12

## [1.0.11] - 2024-02-06

### Fixed

- Incorrect handling hook `webNavigation.onCommitted` for Opera with force
  recalculating matching result.
- Correct export of `EXTENDED_CSS_VERSION` for mv2 version.

[1.0.11]: https://github.com/AdguardTeam/tsurlfilter/releases/tag/tswebextension-v1.0.11

## [1.0.10] - 2024-01-27

### Fixed

- Export correct types for TS.
- Exclude usage of ExtendedCSS in common to prevent errors in background in the
  MV.

[1.0.10]: https://github.com/AdguardTeam/tsurlfilter/releases/tag/tswebextension-v1.0.10

## [1.0.9] - 2024-01-25

### Changed

- Correct usage of `setConfiguration`.

[1.0.9]: https://github.com/AdguardTeam/tsurlfilter/releases/tag/tswebextension-v1.0.9

## [1.0.8] - 2023-12-27

### Changed

- `webNavigation.onCommitted` event handler to take into account Opera event
firing bug.
- Updated `@adguard/tsurlfilter` to `v2.2.9`.
- Updated `@adguard/scriptlets` to `v1.9.105`.

[1.0.8]: https://github.com/AdguardTeam/tsurlfilter/releases/tag/tswebextension-v1.0.8

## [1.0.6] - 2023-12-19

### Changed

- Stealth options that are applied to the document can now be disabled by a
  `$stealth` rule. [#2648].

[#2648]: https://github.com/AdguardTeam/AdguardBrowserExtension/issues/2648

[1.0.6]: https://github.com/AdguardTeam/tsurlfilter/releases/tag/tswebextension-v1.0.6

## [1.0.5] - 2023-12-08

### Fixed

- `Do Not Track` and `Hide Referrer from third parties` ignoring global Stealth
mode toggle.

[1.0.5]: https://github.com/AdguardTeam/tsurlfilter/releases/tag/tswebextension-v1.0.5

## [1.0.4] - 2023-12-08

### Fixed

- Session storage error in old browsers [#2636].

[#2636]: https://github.com/AdguardTeam/AdguardBrowserExtension/issues/2636

[1.0.4]: https://github.com/AdguardTeam/tsurlfilter/releases/tag/tswebextension-v1.0.4

## [1.0.3] - 2023-12-08

### Fixed

- Incorrect path for `typings` in `package.json`.

[1.0.3]: https://github.com/AdguardTeam/tsurlfilter/releases/tag/tswebextension-v1.0.3

## [1.0.2] - 2023-12-07

### Added

- Library version number to the exports [#2237].

### Changed

- Updated `@adguard/extended-css` to `v2.0.56`.
- Updated `@adguard/tsurlfilter` to `v2.2.8`.

### Fixed

- Remove referrer from the document.referrer [#1844].

[#1844]: https://github.com/AdguardTeam/AdguardBrowserExtension/issues/1844

[#2237]: https://github.com/AdguardTeam/AdguardBrowserExtension/issues/2237

[1.0.2]: https://github.com/AdguardTeam/tsurlfilter/releases/tag/tswebextension-v1.0.2

## [1.0.1] - 2023-12-06

### Fixed

- HTML ($$) rules break encoding on some websites [#2249].

[#2249]: https://github.com/AdguardTeam/AdguardBrowserExtension/issues/2249

[1.0.1]: https://github.com/AdguardTeam/tsurlfilter/releases/tag/tswebextension-v1.0.1

## [1.0.0] - 2023-12-01

### Added

- New `TsWebExtension.initStorage` method to initialize persistent values for
  the background script.
- New `createTsWebExtension` function to create `TsWebExtension` instance.

### Changed

- [BREAKING CHANGE] In preparation for using event-driven background scripts,
  we started using a session store to persist application context on restart.
  Since the extension session store CRUD operations are asynchronous, we added
  protection against reading the context before initialization to avoid
  unexpected behavior. Some code that depends on this restored data may be
  called before the `start` method to prepare the `configuration`, so we split
  the initialization process into two parts: the new `initStorage` method, which
  is called as soon as possible and allows access to the actual context before
  directly starting the filtering, and the `start` method, which initializes
  the filtering process.
- [BREAKING CHANGE] `TsWebExtension` constructor now accepts submodules as
  arguments. To get the `TsWebExtension` instance with `webAccessibleResources`
  param, use the new `createTsWebExtension` method.

[1.0.0]: https://github.com/AdguardTeam/tsurlfilter/releases/tag/tswebextension-v1.0.0

## [0.4.9] - 2023-11-30

### Added

- API `settings.debugScriptlets` property and `setDebugScriptlets()` method for
its setting [#2584].

### Changed

- Updated `@adguard/tsurlfilter` to `v2.2.7`.
- Updated `@adguard/scriptlets` to `v1.9.101`.

[#2584]: https://github.com/AdguardTeam/AdguardBrowserExtension/issues/2584

[0.4.9]: https://github.com/AdguardTeam/tsurlfilter/releases/tag/tswebextension-v0.4.9

## [0.4.8] - 2023-11-29

### Changed

- `MessageHandlerMV2` type is exported now.

[0.4.8]: https://github.com/AdguardTeam/tsurlfilter/releases/tag/tswebextension-v0.4.8

## [0.4.7] - 2023-11-21

### Fixed

- Fix cosmetic apply logging.

[0.4.7]: https://github.com/AdguardTeam/tsurlfilter/releases/tag/tswebextension-v0.4.7

## [0.4.6] - 2023-11-16

### Added

- Support for `POST` requests to `$removeparam` modifier [#99].

### Fixed

- Fix 'storage not initialized' error on extension install.

[#99]: https://github.com/AdguardTeam/tsurlfilter/issues/99

[0.4.6]: https://github.com/AdguardTeam/tsurlfilter/releases/tag/tswebextension-v0.4.6

## [0.4.5] - 2023-11-15

### Added

- Allowlist wildcard support [#2020].

### Changed

- Updated `@adguard/tsurlfilter` to `v2.2.6`.
- Updated `@adguard/scriptlets` to `v1.9.96`.

[#2020]: https://github.com/AdguardTeam/AdguardBrowserExtension/issues/2020

[0.4.5]: https://github.com/AdguardTeam/tsurlfilter/releases/tag/tswebextension-v0.4.5

## [0.4.4] - 2023-11-13

### Changed

- Updated `@adguard/tsurlfilter` to `v2.2.5`.
- Updated `@adguard/scriptlets` to `v1.9.91`.

[0.4.4]: https://github.com/AdguardTeam/tsurlfilter/releases/tag/tswebextension-v0.4.4

## [0.4.3] - 2023-11-09

### Fixed

- Ads displayed on the first visit on 'pikabu.ru' [#2571].
- Memory leaks associated with storing refs to old filter lists in context of frames.

### Added

- Added new `ExtensionStorage`, `PersistentValueContainer`,
  `createExtensionStorageDecorator` interfaces and for restoring data in
  event-driven background scripts [#2286].

[#2571]: https://github.com/AdguardTeam/AdguardBrowserExtension/issues/2571

[#2286]: https://github.com/AdguardTeam/AdguardBrowserExtension/issues/2286

[0.4.3]: https://github.com/AdguardTeam/tsurlfilter/releases/tag/tswebextension-v0.4.3

## [0.4.2] - 2023-10-17

### Fixed

- Removed grouping rules with `\r\n` for extended css rules which cause its
  error in MV3.

[0.4.2]: https://github.com/AdguardTeam/tsurlfilter/releases/tag/tswebextension-v0.4.2

## [0.4.1] - 2023-10-13

### Changed

- Updated `@adguard/tsurlfilter` to `v2.2.1`.
- Updated `@adguard/scriptlets` to `v1.9.83`.

[0.4.1]: https://github.com/AdguardTeam/tsurlfilter/releases/tag/tswebextension-v0.4.1

## [0.4.0] - 2023-10-12

### Added

- Support for $badfilter rules to Declarative Converter.

[0.4.0]: https://github.com/AdguardTeam/tsurlfilter/releases/tag/tswebextension-v0.4.0

## [0.3.22] - 2023-10-02

### Fixed

- AdGuard v4.2.168 is not working in the Firefox after update [#2501].

[#2501]: https://github.com/AdguardTeam/AdguardBrowserExtension/issues/2501

[0.3.22]: https://github.com/AdguardTeam/tsurlfilter/releases/tag/tswebextension-v0.3.22

## [0.3.21] - 2023-09-25

### Fixed

- Incorrect logging and applying of `$removeheader` allowlist rules.
- Proceed anyway is not working for more than two level domains [#2497].

[#2497]: https://github.com/AdguardTeam/AdguardBrowserExtension/issues/2497

[0.3.21]: https://github.com/AdguardTeam/tsurlfilter/releases/tag/tswebextension-v0.3.21

## [0.3.20] - 2023-09-19

### Added

- CSP `trusted-types` directive modifying for response headers [#2068].

[#2068]: https://github.com/AdguardTeam/AdguardBrowserExtension/issues/2068

[0.3.20]: https://github.com/AdguardTeam/tsurlfilter/releases/tag/tswebextension-v0.3.20

## [0.3.19] - 2023-09-18

### Fixed

- `$csp`, `$removeparam` and `$removeheader` allowlist rules not being published
  as filtering log events.
- Fixed cosmetic rules injection into a cached subdocument [#2420],
  [#2190], [#2328].

[#2190]: https://github.com/AdguardTeam/AdguardBrowserExtension/issues/2190

[#2328]: https://github.com/AdguardTeam/AdguardBrowserExtension/issues/2328

[#2420]: https://github.com/AdguardTeam/AdguardBrowserExtension/issues/2420

[0.3.19]: https://github.com/AdguardTeam/tsurlfilter/releases/tag/tswebextension-v0.3.19

## [0.3.18] - 2023-09-13

### Fixed

- Do not block a tab loading by `$popup` modifier rule on direct url navigation
  [#2449].

[#2449]: https://github.com/AdguardTeam/AdguardBrowserExtension/issues/2449

[0.3.18]: https://github.com/AdguardTeam/tsurlfilter/releases/tag/tswebextension-v0.3.18

## [0.3.17] - 2023-09-13

### Added

- New `requestUrl`, `frameUrl` and `requestType` fields in `ApplyBasicRuleEvent`.

### Fixed

- Tab title is now correctly updated on url change when the document does not
  provide it itself [#2428].
- Filter id for StealthApi to display Stealth Mode cookie events in the
  Filtering Log properly [#2487].

[#2428]: https://github.com/AdguardTeam/AdguardBrowserExtension/issues/2428

[#2487]: https://github.com/AdguardTeam/AdguardBrowserExtension/issues/2487

[0.3.17]: https://github.com/AdguardTeam/tsurlfilter/releases/tag/tswebextension-v0.3.17

## [0.3.16] - 2023-09-05

### Fixed

- Do not apply cosmetic rules to extension pages while fallback processing
  [#2459].

[0.3.16]: https://github.com/AdguardTeam/tsurlfilter/releases/tag/tswebextension-v0.3.16

## [0.3.15] - 2023-09-05

### Fixed

- Redirects are not included into tab's blocked requests count [#2443].

[#2443]: https://github.com/AdguardTeam/AdguardBrowserExtension/issues/2443

[0.3.15]: https://github.com/AdguardTeam/tsurlfilter/releases/tag/tswebextension-v0.3.15

## [0.3.14] - 2023-09-05

### Fixed

- Domains from the allowlist are not properly escaped before being passed into
  the regular expression rules [#2461].
- Cosmetic rule false positive applying when tab context changed while injection
  retry [#2459].

[#2459]: https://github.com/AdguardTeam/AdguardBrowserExtension/issues/2459

[#2461]: https://github.com/AdguardTeam/AdguardBrowserExtension/issues/2461

[0.3.14]: https://github.com/AdguardTeam/tsurlfilter/releases/tag/tswebextension-v0.3.14

## [0.3.13] - 2023-08-25

### Changed

- Updated `@adguard/tsurlfilter` to `v2.1.11`.
- Updated `@adguard/scriptlets` to `v1.9.72`.

[0.3.13]: https://github.com/AdguardTeam/tsurlfilter/releases/tag/tswebextension-v0.3.13

## [0.3.12] - 2023-08-23

### Fixed

- Incorrect order of `onBeforeRequest` handlers.
- Blocked csp reports do not increment the blocked requests counter.

[0.3.12]: https://github.com/AdguardTeam/tsurlfilter/releases/tag/tswebextension-v0.3.12

## [0.3.11] - 2023-08-21

### Changed

- Updated `@adguard/tsurlfilter` to `v2.1.10`.
- Updated `@adguard/scriptlets` to `v1.9.70`.

### Fixed

- Applying `$cookie` rules on the content-script side.

[0.3.11]: https://github.com/AdguardTeam/tsurlfilter/releases/tag/tswebextension-v0.3.11

## [0.3.10] - 2023-08-18

### Added

- Blocking third-party requests with `csp_report` content-type.
- Handling discarded tabs replacement on wake up.

### Fixed

- Do not expose JS rules in global page scope.

[0.3.10]: https://github.com/AdguardTeam/tsurlfilter/releases/tag/tswebextension-v0.3.10

## [0.3.9] - 2023-08-10

### Changed

- Updated `@adguard/tsurlfilter` to `v2.1.7`.

[0.3.9]: https://github.com/AdguardTeam/tsurlfilter/releases/tag/tswebextension-v0.3.9

## [0.3.8] - 2023-08-04

### Changed

- Updated `@adguard/tsurlfilter` to `v2.1.6`.
- Updated `@adguard/scriptlets` to `v1.9.62`.

[0.3.8]: https://github.com/AdguardTeam/tsurlfilter/releases/tag/tswebextension-v0.3.8

## [0.3.7] - 2023-07-21

### Changed

- Updated `@adguard/tsurlfilter` to `v2.1.5`.
- Updated `@adguard/scriptlets` to `v1.9.57`.

## Fixed

- Duplicate `eventId` of filtering events.

[0.3.7]: https://github.com/AdguardTeam/tsurlfilter/releases/tag/tswebextension-v0.3.7

## [0.3.6] - 2023-07-11

### Fixed

- Rules with the `$popup` modifier were ignored and showed an incorrect dummy
  page instead of closing the tab.
- In some cases, rules with the `$document` modifier did not show the dummy page.

[0.3.6]: https://github.com/AdguardTeam/tsurlfilter/releases/tag/tswebextension-v0.3.6

## [0.3.5] - 2023-07-11

### Fixed

- Cosmetic rule logging

[0.3.5]: https://github.com/AdguardTeam/tsurlfilter/releases/tag/tswebextension-v0.3.5

## [0.3.4] - 2023-07-11

### Added

- Support of $elemhide, $specifichide and $generichide modifiers.

### Fixed

- Cosmetic rule matching for frames loaded from the service worker cache.

[0.3.4]: https://github.com/AdguardTeam/tsurlfilter/releases/tag/tswebextension-v0.3.4

## [0.3.3] - 2023-06-19

### Changed

- Updated `@adguard/tsurlfilter` to `v2.1.2`.

[0.3.3]: https://github.com/AdguardTeam/tsurlfilter/releases/tag/tswebextension-v0.3.3

## [0.3.2] - 2023-06-14

### Changed

- Updated `@adguard/tsurlfilter` to `v2.1.1`.

[0.3.2]: https://github.com/AdguardTeam/tsurlfilter/releases/tag/tswebextension-v0.3.2

## [0.3.1] - 2023-06-15

### Added

- new `DocumentApi` class, with frame-matching taking into account the state of the `Allowlist`.

### Changed

- `AllowlistApi` renamed to `Allowlist`. `matchFrame` method moved to `DocumentApi` class.

### Fixed

- Extra headers handling in chromium browsers.
- Filtering log update on cached pages reload.

[0.3.1]: https://github.com/AdguardTeam/tsurlfilter/releases/tag/tswebextension-v0.3.1

## [0.3.0] - 2023-06-14

### Changed

- Updated `@adguard/tsurlfilter` to `v2.1.0`.

[0.3.0]: https://github.com/AdguardTeam/tsurlfilter/releases/tag/tswebextension-v0.3.0

## [0.2.8] - 2023-06-13

### Changed

- `logLevel` configuration property type to `string`.
- `RequestContextStorage` to extend from `Map`.

### Deleted

- `record`, `find` methods and `onUpdate`, `onCreate` events from
  `RequestContextStorage`.

[0.2.8]: https://github.com/AdguardTeam/tsurlfilter/releases/tag/tswebextension-v0.2.8

## [0.2.6] - 2023-06-06

### Changed

- Updated `@adguard/scriptlets` to `v1.9.37`.

[0.2.6]: https://github.com/AdguardTeam/tsurlfilter/releases/tag/tswebextension-v0.2.6

## [0.2.5] - 2023-06-06

### Fixed

- Tab context matching for pages with cached document page.

[0.2.5]: https://github.com/AdguardTeam/tsurlfilter/releases/tag/tswebextension-v0.2.5

## [0.2.4] - 2023-06-05

### Fixed

- `hideRequestInitiatorElement` function return more accurate css selector `src`
  attribute value for first party requests.
- `ElementCollapser` inject styles via isolated style tag.

[0.2.4]: https://github.com/AdguardTeam/tsurlfilter/releases/tag/tswebextension-v0.2.4

## [0.2.3] - 2023-05-31

### Fixed

- Script rules injection.

[0.2.3]: https://github.com/AdguardTeam/tsurlfilter/releases/tag/tswebextension-v0.2.3

## [0.2.2] - 2023-05-29

### Added

- New `logLevel` optional property for MV2 configuration to control logging
  levels.

### Changed

- `verbose` MV2 configuration property is now optional.

[0.2.2]: https://github.com/AdguardTeam/tsurlfilter/releases/tag/tswebextension-v0.2.2

## [0.2.0] - 2023-05-23

### Added

- New MV2 API methods for configuration updating without engine restart:
  `setFilteringEnabled`,`setCollectHitStats`, `setStealthModeEnabled`,
  `setSelfDestructFirstPartyCookies`, `setSelfDestructThirdPartyCookies`,
  `setSelfDestructThirdPartyCookies`, `setSelfDestructFirstPartyCookiesTime`,
  `setSelfDestructThirdPartyCookiesTime`, `setHideReferrer`,
  `setHideSearchQueries`, `setBlockChromeClientData`, `setSendDoNotTrack`,
  `setBlockWebRTC`.

### Changed

- Updated `getMessageHandler` API method return type.
- `start`, `update` and `setFilteringEnabled` API methods now flush browser
  in-memory cache. This change improve filtering on pages with service workers
  and inactive tabs.

### Fixed

- Stealth module correctly sets browser privacy network settings based on
`blockWebRTC`, `stealthModeEnabled` and `filteringEnabled` options.
- unique `eventId` for `FilteringEventType.JsInject` events.

[0.2.0]: https://github.com/AdguardTeam/tsurlfilter/releases/tag/tswebextension-v0.2.0

## [0.1.4] - 2023-04-18

### Fixed

- The cookies lifetime in Stealth Mode does not apply after the engine is
  started, only after restarting.
- Incorrect work of $cookie rules: incorrect parsing of `domain` and `path`
  fields leads to errors when using browser.cookies and creating multiple
  "child" cookies for each sub-request with a more specific path, e.g. request
  to '/assets/script.js' from '/' will create a new cookie for '/assets/'.
- Wrong expirationDate for cookies.

### Added

- Applying $cookie rules to the requests before sending them to a server in the
  onBeforeSendHeaders hook.

[0.1.4]: https://github.com/AdguardTeam/tsurlfilter/releases/tag/tswebextension-v0.1.4

## [0.1.3] - 2023-04-17

### Changed

- Updated `@adguard/extended-css` to `v2.0.52`
- Updated `@adguard/scriptlets` to `v1.9.7`

[0.1.3]: https://github.com/AdguardTeam/tsurlfilter/releases/tag/tswebextension-v0.1.3

## [0.1.2] - 2023-04-11

### Added

- Separated export of CssHitsCounter to better tree shaking on external
  applications.

[0.1.2]: https://github.com/AdguardTeam/tsurlfilter/releases/tag/tswebextension-v0.1.2

## [0.1.1] - 2023-04-04

## Changed

- Improved injection algorithm for cosmetic rules (js and css).
  logic using the Finite State Machine to avoid double injections with
  the previous boolean flag scheme.
- Set injectScript and injectCss error to debug level.

[0.1.1]: https://github.com/AdguardTeam/tsurlfilter/releases/tag/tswebextension-v0.1.1

## [0.1.0] - 2023-03-31

### Changed

- Updated tsurlfilter to v2.0.

[0.1.0]: https://github.com/AdguardTeam/tsurlfilter/releases/tag/tswebextension-v0.1.0

## [0.0.68] - 2023-03-24

### Added

- Described event flow scheme for webRequestModule.

### Fixed

- Changed enums according to our guideline.

[0.0.68]: https://github.com/AdguardTeam/tsurlfilter/releases/tag/tswebextension-v0.0.68

## [0.0.67] - 2023-03-23

### Fixed

- Order of injecting scripts with setDomSignal.

[0.0.67]: https://github.com/AdguardTeam/tsurlfilter/releases/tag/tswebextension-v0.0.67

## [0.0.66] - 2023-03-14

### Fixed

- Executing of html and replace rules for Firefox

[0.0.66]: https://github.com/AdguardTeam/tsurlfilter/releases/tag/tswebextension-v0.0.66

## [0.0.65] - 2023-03-10

### Fixed

- Executing of scriptlets rules for Firefox

### Added

- Stricter checking for non local JS rules for Firefox AMO

[0.0.65]: https://github.com/AdguardTeam/tsurlfilter/releases/tag/tswebextension-v0.0.65

## [0.0.64] - 2023-03-10

### Changed

- Updated `@adguard/scriptlets` to `v1.9.1`

### Fixed

- Cosmetic rules applying if CssHitsCounter is disabled
- Mark requests from navigation from address bar as first-party requests.

[0.0.64]: https://github.com/AdguardTeam/tsurlfilter/releases/tag/tswebextension-v0.0.64

## [0.0.63] - 2023-02-17

### Changed

- Updated `@adguard/extended-css` to `v2.0.51`

[0.0.63]: https://github.com/AdguardTeam/tsurlfilter/releases/tag/tswebextension-v0.0.63

## [0.0.62] - 2023-02-10

### Added

- Added cosmetic rules injection in tabs opened before API initialization

### Fixed

- Fix js rule injections via WebRequest API.
- Fix extended css rule injections via content-script on API initialization.
  Content-script wait for engine start before processing.
- Fix css hit counter enabling.
  Now, it is initialized only if `collectHitStats` configuration prop is true.

[0.0.62]: https://github.com/AdguardTeam/tsurlfilter/releases/tag/tswebextension-v0.0.62

## [0.0.61] - 2023-02-07

### Added

- Support for browser.windows.onWindowFocusChanged to make browser.tabs.onActivated
  event calls work better when focus changes between windows.

[0.0.61]: https://github.com/AdguardTeam/tsurlfilter/releases/tag/tswebextension-v0.0.61

## [0.0.60] - 2023-02-03

### Changed

- Updated `@adguard/extended-css` to `v2.0.49`

[0.0.60]: https://github.com/AdguardTeam/tsurlfilter/releases/tag/tswebextension-v0.0.60

## [0.0.59] - 2023-02-03

### Changed

- Updated `@adguard/extended-css` to `v2.0.45`

[0.0.59]: https://github.com/AdguardTeam/tsurlfilter/releases/tag/tswebextension-v0.0.59

## [0.0.58] - 2023-02-02

### Fixed

- When opens phishing or malware site, extension will open new tab in the
  standard window with information about blocked domain and possible actions.

[0.0.58]: https://github.com/AdguardTeam/tsurlfilter/releases/tag/tswebextension-v0.0.58

## [0.0.57] - 2023-01-20

### Changed

- The order of imports to avoid side effects on tree shaking.
- Made load of AdGuard Assistant lazy to decrease size of content-script bundle.

### Fixed

- Fixed allowlist api rule generation and matching

[0.0.57]: https://github.com/AdguardTeam/tsurlfilter/releases/tag/tswebextension-v0.0.57

## [0.0.56] - 2023-01-12

### Fixed

- Fixed simultaneous increase of package numbers for packages tsurlfilter and
  tswebextension in the branch epic
- Fixed working with DNT-headers and GPC from stealth mode
- Fixed js and css injection error handling
- Fixed request events initialization
- Fixed memory leaks in the tests

### Removed

- Previous url from tab's metadata

### Changes

- Merged changed from master branch

[0.0.56]: https://github.com/AdguardTeam/tsurlfilter/releases/tag/tswebextension-v0.0.56

## [0.0.47] - 2022-12-27

### Fixed

- Allowlist rule priority

### Added

- Simple support of `$jsonprune`

### Removed

- Unused injectExtCss method in the CosmeticAPI

[0.0.47]: https://github.com/AdguardTeam/tsurlfilter/releases/tag/tswebextension-v0.0.47

## [0.0.45] - 2022-12-26

### Fixed

- Recovered work of the blocking scriptlets `click2load.html`

### Changed

- Updated `@adguard/scriptlets` to `v1.7.20`

[0.0.45]: https://github.com/AdguardTeam/tsurlfilter/releases/tag/tswebextension-v0.0.45

## [0.0.44] - 2022-12-23

### Added

- Merged changed from master branch

### Removed

- Support of $webrtc rules

### Fixed

- JS and CSS injection error handling
- Request events initialization

[0.0.44]: https://github.com/AdguardTeam/tsurlfilter/releases/tag/tswebextension-v0.0.44<|MERGE_RESOLUTION|>--- conflicted
+++ resolved
@@ -8,7 +8,6 @@
 <!-- TODO: manually add compare links for version changes -->
 <!-- e.g. [0.1.2]: https://github.com/AdguardTeam/tsurlfilter/compare/tswebextension-v0.1.1...tswebextension-v0.1.2 -->
 
-<<<<<<< HEAD
 ## [2.2.0-alpha.1] - 2024-08-30
 
 ### Changed
@@ -16,15 +15,17 @@
 - Filtering log `ApplyBasicRuleEvent` now contains `companyCategoryName` property
   which represents a matched company from `AdguardTeam/companiesdb`'s `trackers.json` database in MV3.
   It allows to determinate the tracker category for the blocked request.
-- Inject scriptlets separately to avoid csp issues in MV3.
+- Inject scriptlets separately to avoid CSP issues in MV3.
 - Updated `@adguard/scriptlets` to `v1.11.27`.
 
 ### Fixed
 
- - Incorrect applying allowlist [#139].
-
- [#139]: https://github.com/AdguardTeam/tsurlfilter/issues/139
-=======
+- Incorrect applying allowlist [#139].
+
+[2.2.0-alpha.1]: https://github.com/AdguardTeam/tsurlfilter/releases/tag/tswebextension-v2.2.0-alpha.1
+[#139]: https://github.com/AdguardTeam/tsurlfilter/issues/139
+
+
 ## [2.0.2] - 2024-08-29
 
 ### Changed
@@ -34,7 +35,6 @@
 
 [2.0.2]: https://github.com/AdguardTeam/tsurlfilter/releases/tag/tswebextension-v2.0.2
 
->>>>>>> dcc25b05
 
 ## [2.0.1] - 2024-08-27
 
