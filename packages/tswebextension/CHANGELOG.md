--- conflicted
+++ resolved
@@ -8,7 +8,6 @@
 <!-- TODO: manually add compare links for version changes -->
 <!-- e.g. [0.1.2]: https://github.com/AdguardTeam/tsurlfilter/compare/tswebextension-v0.1.1...tswebextension-v0.1.2 -->
 
-<<<<<<< HEAD
 ## Unreleased
 
 ### Changed
@@ -16,15 +15,12 @@
 - Filtering log `ApplyBasicRuleEvent` now contains `companyCategoryName` property
   which represents a matched company from `AdguardTeam/companiesdb`'s `trackers.json` database in MV3.
   It allows to determinate the tracker category for the blocked request.
-=======
-## [Unreleased]
 
 ### Fixed
 
 - Redirect rule blocks request in the Spotify player instead of redirecting [AdguardBrowserExtension#2913]
 
 [AdguardBrowserExtension#2913]: https://github.com/AdguardTeam/AdguardBrowserExtension/issues/2913
->>>>>>> 6c178e41
 
 ## [2.0.0] - 2024-08-15
 
