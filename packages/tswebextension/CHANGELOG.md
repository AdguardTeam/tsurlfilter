# TSWebExtension Changelog

All notable changes to this project will be documented in this file.

The format is based on [Keep a Changelog](https://keepachangelog.com/en/1.0.0/),
and this project adheres to [Semantic Versioning](https://semver.org/spec/v2.0.0.html).

<!-- TODO: manually add compare links for version changes -->
<!-- e.g. [0.1.2]: https://github.com/AdguardTeam/tsurlfilter/compare/tswebextension-v0.1.1...tswebextension-v0.1.2 -->

<<<<<<< HEAD
## [Unreleased]

### Changed
- Filtering log to not reload on History API navigation [#2598](https://github.com/AdguardTeam/AdguardBrowserExtension/issues/2598).
- Extension to stop injecting content-script into xml documents to prevent pretty printer breakage in Firefox [#2194](https://github.com/AdguardTeam/AdguardBrowserExtension/issues/2194).

### Fixed
- Handling of internal urls (e.g `view-source:...`) [#2549](https://github.com/AdguardTeam/AdguardBrowserExtension/issues/2549).
- Blocked ads count leaking between websites [#2080](https://github.com/AdguardTeam/AdguardBrowserExtension/issues/2080).
=======
## [1.0.14] - 2024-02-13

### Changed

- Filtering engine now uses the new `BufferRuleList` provided by `@adguard/tsurlfilter`
  to improve performance and memory usage.

## [1.0.13] - 2024-02-13

### Added

- New cleanup mechanism for `RequestContextStorage` to prevent memory leaks
  during internal redirects.

### Changed

- Updated `@adguard/tsurlfilter` to `v2.2.13`.
- Updated `@adguard/scriptlets` to `v1.10.1`.

### Fixed

- Prevent memory leaks due to V8 optimizations of substring operations.

[1.0.13]: https://github.com/AdguardTeam/tsurlfilter/releases/tag/tswebextension-v1.0.13

## [1.0.12] - 2024-02-07

### Fixed

- Applying of `$all` modifier rules [#2620].

[#2620]: https://github.com/AdguardTeam/AdguardBrowserExtension/issues/2620

[1.0.12]: https://github.com/AdguardTeam/tsurlfilter/releases/tag/tswebextension-v1.0.12

## [1.0.11] - 2024-02-06

### Fixed

- Incorrect handling hook `webNavigation.onCommitted` for Opera with force
  recalculating matching result.
- Correct export of `EXTENDED_CSS_VERSION` for mv2 version.

[1.0.11]: https://github.com/AdguardTeam/tsurlfilter/releases/tag/tswebextension-v1.0.11

## [1.0.10] - 2024-01-27

### Fixed

- Export correct types for TS.
- Exclude usage of ExtendedCSS in common to prevent errors in background in the
  MV.

[1.0.10]: https://github.com/AdguardTeam/tsurlfilter/releases/tag/tswebextension-v1.0.10
>>>>>>> 90353f7c

## [1.0.9] - 2024-01-25

### Changed

- Correct usage of `setConfiguration`.

[1.0.9]: https://github.com/AdguardTeam/tsurlfilter/releases/tag/tswebextension-v1.0.9

## [1.0.8] - 2023-12-27

### Changed

- `webNavigation.onCommitted` event handler to take into account Opera event
firing bug.
- Updated `@adguard/tsurlfilter` to `v2.2.9`.
- Updated `@adguard/scriptlets` to `v1.9.105`.

[1.0.8]: https://github.com/AdguardTeam/tsurlfilter/releases/tag/tswebextension-v1.0.8

## [1.0.6] - 2023-12-19

### Changed

- Stealth options that are applied to the document can now be disabled by a
  `$stealth` rule. [#2648].

[#2648]: https://github.com/AdguardTeam/AdguardBrowserExtension/issues/2648

[1.0.6]: https://github.com/AdguardTeam/tsurlfilter/releases/tag/tswebextension-v1.0.6

## [1.0.5] - 2023-12-08

### Fixed

- `Do Not Track` and `Hide Referrer from third parties` ignoring global Stealth
mode toggle.

[1.0.5]: https://github.com/AdguardTeam/tsurlfilter/releases/tag/tswebextension-v1.0.5

## [1.0.4] - 2023-12-08

### Fixed

<<<<<<< HEAD
=======
- Session storage error in old browsers [#2636].

[#2636]: https://github.com/AdguardTeam/AdguardBrowserExtension/issues/2636

[1.0.4]: https://github.com/AdguardTeam/tsurlfilter/releases/tag/tswebextension-v1.0.4

>>>>>>> 90353f7c
## [1.0.3] - 2023-12-08

### Fixed

- Incorrect path for `typings` in `package.json`.

[1.0.3]: https://github.com/AdguardTeam/tsurlfilter/releases/tag/tswebextension-v1.0.3

## [1.0.2] - 2023-12-07

### Added

- Library version number to the exports [#2237].

### Changed
<<<<<<< HEAD
- Updated `@adguard/extended-css` to `v2.0.56`.
=======

>>>>>>> 90353f7c
- Updated `@adguard/tsurlfilter` to `v2.2.8`.

### Fixed

- Remove referrer from the document.referrer [#1844].

[#1844]: https://github.com/AdguardTeam/AdguardBrowserExtension/issues/1844

[#2237]: https://github.com/AdguardTeam/AdguardBrowserExtension/issues/2237

[1.0.2]: https://github.com/AdguardTeam/tsurlfilter/releases/tag/tswebextension-v1.0.2

## [1.0.1] - 2023-12-06

### Fixed

- HTML ($$) rules break encoding on some websites [#2249].

[#2249]: https://github.com/AdguardTeam/AdguardBrowserExtension/issues/2249

[1.0.1]: https://github.com/AdguardTeam/tsurlfilter/releases/tag/tswebextension-v1.0.1

## [1.0.0] - 2023-12-01

### Added

- New `TsWebExtension.initStorage` method to initialize persistent values for
  the background script.
- New `createTsWebExtension` function to create `TsWebExtension` instance.

### Changed

- [BREAKING CHANGE] In preparation for using event-driven background scripts,
  we started using a session store to persist application context on restart.
  Since the extension session store CRUD operations are asynchronous, we added
  protection against reading the context before initialization to avoid
  unexpected behavior. Some code that depends on this restored data may be
  called before the `start` method to prepare the `configuration`, so we split
  the initialization process into two parts: the new `initStorage` method, which
  is called as soon as possible and allows access to the actual context before
  directly starting the filtering, and the `start` method, which initializes
  the filtering process.
- [BREAKING CHANGE] `TsWebExtension` constructor now accepts submodules as
  arguments. To get the `TsWebExtension` instance with `webAccessibleResources`
  param, use the new `createTsWebExtension` method.

[1.0.0]: https://github.com/AdguardTeam/tsurlfilter/releases/tag/tswebextension-v1.0.0

## [0.4.9] - 2023-11-30

### Added

- API `settings.debugScriptlets` property and `setDebugScriptlets()` method for
its setting [#2584].

### Changed

- Updated `@adguard/tsurlfilter` to `v2.2.7`.
- Updated `@adguard/scriptlets` to `v1.9.101`.

[#2584]: https://github.com/AdguardTeam/AdguardBrowserExtension/issues/2584

[0.4.9]: https://github.com/AdguardTeam/tsurlfilter/releases/tag/tswebextension-v0.4.9

## [0.4.8] - 2023-11-29

### Changed

- `MessageHandlerMV2` type is exported now.

[0.4.8]: https://github.com/AdguardTeam/tsurlfilter/releases/tag/tswebextension-v0.4.8

## [0.4.7] - 2023-11-21

### Fixed

- Fix cosmetic apply logging.

[0.4.7]: https://github.com/AdguardTeam/tsurlfilter/releases/tag/tswebextension-v0.4.7

## [0.4.6] - 2023-11-16

### Added

- Support for `POST` requests to `$removeparam` modifier [#99].

### Fixed

- Fix 'storage not initialized' error on extension install.

[#99]: https://github.com/AdguardTeam/tsurlfilter/issues/99

[0.4.6]: https://github.com/AdguardTeam/tsurlfilter/releases/tag/tswebextension-v0.4.6

## [0.4.5] - 2023-11-15

### Added

- Allowlist wildcard support [#2020].

### Changed

- Updated `@adguard/tsurlfilter` to `v2.2.6`.
- Updated `@adguard/scriptlets` to `v1.9.96`.

[#2020]: https://github.com/AdguardTeam/AdguardBrowserExtension/issues/2020

[0.4.5]: https://github.com/AdguardTeam/tsurlfilter/releases/tag/tswebextension-v0.4.5

## [0.4.4] - 2023-11-13

### Changed

- Updated `@adguard/tsurlfilter` to `v2.2.5`.
- Updated `@adguard/scriptlets` to `v1.9.91`.

[0.4.4]: https://github.com/AdguardTeam/tsurlfilter/releases/tag/tswebextension-v0.4.4

## [0.4.3] - 2023-11-09

### Fixed

- Ads displayed on the first visit on 'pikabu.ru' [#2571].
- Memory leaks associated with storing refs to old filter lists in context of frames.

### Added

- Added new `ExtensionStorage`, `PersistentValueContainer`,
  `createExtensionStorageDecorator` interfaces and for restoring data in
  event-driven background scripts [#2286].

[#2571]: https://github.com/AdguardTeam/AdguardBrowserExtension/issues/2571

[#2286]: https://github.com/AdguardTeam/AdguardBrowserExtension/issues/2286

[0.4.3]: https://github.com/AdguardTeam/tsurlfilter/releases/tag/tswebextension-v0.4.3

## [0.4.2] - 2023-10-17

### Fixed

- Removed grouping rules with `\r\n` for extended css rules which cause its
  error in MV3.

[0.4.2]: https://github.com/AdguardTeam/tsurlfilter/releases/tag/tswebextension-v0.4.2

## [0.4.1] - 2023-10-13

### Changed

- Updated `@adguard/tsurlfilter` to `v2.2.1`.
- Updated `@adguard/scriptlets` to `v1.9.83`.

[0.4.1]: https://github.com/AdguardTeam/tsurlfilter/releases/tag/tswebextension-v0.4.1

## [0.4.0] - 2023-10-12

### Added

- Support for $badfilter rules to Declarative Converter.

[0.4.0]: https://github.com/AdguardTeam/tsurlfilter/releases/tag/tswebextension-v0.4.0

## [0.3.22] - 2023-10-02

### Fixed

- AdGuard v4.2.168 is not working in the Firefox after update [#2501].

[#2501]: https://github.com/AdguardTeam/AdguardBrowserExtension/issues/2501

[0.3.22]: https://github.com/AdguardTeam/tsurlfilter/releases/tag/tswebextension-v0.3.22

## [0.3.21] - 2023-09-25

### Fixed

- Incorrect logging and applying of `$removeheader` allowlist rules.
- Proceed anyway is not working for more than two level domains [#2497].

[#2497]: https://github.com/AdguardTeam/AdguardBrowserExtension/issues/2497

[0.3.21]: https://github.com/AdguardTeam/tsurlfilter/releases/tag/tswebextension-v0.3.21

## Unreleased

### Fixed
- Applying $cookie rules on the content-script side.
- `$csp`, `$removeparam` and `$removeheader` allowlist rules not being published as filtering log events.

## Added
- Support for `POST` requests to `$removeparam` modifier [#99](https://github.com/AdguardTeam/tsurlfilter/issues/99).
- Support for `$cookie` modifier in MV3 via browser.cookies API and content-script.
- Support for disabling specific `$stealth` options: `searchqueries`, `donottrack`, `referrer`, `xclientdata`, `1p-cookie` and `3p-cookie` [#100](https://github.com/AdguardTeam/tsurlfilter/issues/100).


## [0.3.20] - 2023-09-19

### Added

- CSP `trusted-types` directive modifying for response headers [#2068].

[#2068]: https://github.com/AdguardTeam/AdguardBrowserExtension/issues/2068

[0.3.20]: https://github.com/AdguardTeam/tsurlfilter/releases/tag/tswebextension-v0.3.20

## [0.3.19] - 2023-09-18

### Fixed

- `$csp`, `$removeparam` and `$removeheader` allowlist rules not being published
  as filtering log events.
- Fixed cosmetic rules injection into a cached subdocument [#2420],
  [#2190], [#2328].

[#2190]: https://github.com/AdguardTeam/AdguardBrowserExtension/issues/2190

[#2328]: https://github.com/AdguardTeam/AdguardBrowserExtension/issues/2328

[#2420]: https://github.com/AdguardTeam/AdguardBrowserExtension/issues/2420

[0.3.19]: https://github.com/AdguardTeam/tsurlfilter/releases/tag/tswebextension-v0.3.19

## [0.3.18] - 2023-09-13

### Fixed
<<<<<<< HEAD
- Do not block a tab loading by `$popup` modifier rule on direct url navigation [#2449](https://github.com/AdguardTeam/AdguardBrowserExtension/issues/2449).

=======

- Do not block a tab loading by `$popup` modifier rule on direct url navigation
  [#2449].

[#2449]: https://github.com/AdguardTeam/AdguardBrowserExtension/issues/2449
>>>>>>> 90353f7c

[0.3.18]: https://github.com/AdguardTeam/tsurlfilter/releases/tag/tswebextension-v0.3.18

## [0.3.17] - 2023-09-13

### Added

- New `requestUrl`, `frameUrl` and `requestType` fields in `ApplyBasicRuleEvent`.

### Fixed

- Tab title is now correctly updated on url change when the document does not
  provide it itself [#2428].
- Filter id for StealthApi to display Stealth Mode cookie events in the
  Filtering Log properly [#2487].

[#2428]: https://github.com/AdguardTeam/AdguardBrowserExtension/issues/2428

[#2487]: https://github.com/AdguardTeam/AdguardBrowserExtension/issues/2487

[0.3.17]: https://github.com/AdguardTeam/tsurlfilter/releases/tag/tswebextension-v0.3.17

## [0.3.16] - 2023-09-05

### Fixed

- Do not apply cosmetic rules to extension pages while fallback processing
  [#2459].

[0.3.16]: https://github.com/AdguardTeam/tsurlfilter/releases/tag/tswebextension-v0.3.16

## [0.3.15] - 2023-09-05

### Fixed

- Redirects are not included into tab's blocked requests count [#2443].

[#2443]: https://github.com/AdguardTeam/AdguardBrowserExtension/issues/2443

[0.3.15]: https://github.com/AdguardTeam/tsurlfilter/releases/tag/tswebextension-v0.3.15

## [0.3.14] - 2023-09-05

### Fixed

- Domains from the allowlist are not properly escaped before being passed into
  the regular expression rules [#2461].
- Cosmetic rule false positive applying when tab context changed while injection
  retry [#2459].

[#2459]: https://github.com/AdguardTeam/AdguardBrowserExtension/issues/2459

[#2461]: https://github.com/AdguardTeam/AdguardBrowserExtension/issues/2461

[0.3.14]: https://github.com/AdguardTeam/tsurlfilter/releases/tag/tswebextension-v0.3.14

## [0.3.13] - 2023-08-25

### Changed

- Updated `@adguard/tsurlfilter` to `v2.1.11`.
- Updated `@adguard/scriptlets` to `v1.9.72`.

[0.3.13]: https://github.com/AdguardTeam/tsurlfilter/releases/tag/tswebextension-v0.3.13

## [0.3.12] - 2023-08-23

### Fixed

- Incorrect order of `onBeforeRequest` handlers.
- Blocked csp reports do not increment the blocked requests counter.

[0.3.12]: https://github.com/AdguardTeam/tsurlfilter/releases/tag/tswebextension-v0.3.12

## [0.3.11] - 2023-08-21

### Changed

- Updated `@adguard/tsurlfilter` to `v2.1.10`.
- Updated `@adguard/scriptlets` to `v1.9.70`.

<<<<<<< HEAD
=======
### Fixed

- Applying `$cookie` rules on the content-script side.

[0.3.11]: https://github.com/AdguardTeam/tsurlfilter/releases/tag/tswebextension-v0.3.11
>>>>>>> 90353f7c

## [0.3.10] - 2023-08-18

### Added

- Blocking third-party requests with `csp_report` content-type.
- Handling discarded tabs replacement on wake up.

### Fixed

- Do not expose JS rules in global page scope.

[0.3.10]: https://github.com/AdguardTeam/tsurlfilter/releases/tag/tswebextension-v0.3.10

## [0.3.9] - 2023-08-10

### Changed

- Updated `@adguard/tsurlfilter` to `v2.1.7`.

[0.3.9]: https://github.com/AdguardTeam/tsurlfilter/releases/tag/tswebextension-v0.3.9

## [0.3.8] - 2023-08-04

### Changed

- Updated `@adguard/tsurlfilter` to `v2.1.6`.
- Updated `@adguard/scriptlets` to `v1.9.62`.

[0.3.8]: https://github.com/AdguardTeam/tsurlfilter/releases/tag/tswebextension-v0.3.8

## [0.3.7] - 2023-07-21

### Changed

- Updated `@adguard/tsurlfilter` to `v2.1.5`.
- Updated `@adguard/scriptlets` to `v1.9.57`.

## Fixed

- Duplicate `eventId` of filtering events.

[0.3.7]: https://github.com/AdguardTeam/tsurlfilter/releases/tag/tswebextension-v0.3.7

## [0.3.6] - 2023-07-11

### Fixed

- Rules with the `$popup` modifier were ignored and showed an incorrect dummy
  page instead of closing the tab.
- In some cases, rules with the `$document` modifier did not show the dummy page.

[0.3.6]: https://github.com/AdguardTeam/tsurlfilter/releases/tag/tswebextension-v0.3.6

## [0.3.5] - 2023-07-11

### Fixed

- Cosmetic rule logging

[0.3.5]: https://github.com/AdguardTeam/tsurlfilter/releases/tag/tswebextension-v0.3.5

## [0.3.4] - 2023-07-11

### Added

- Support of $elemhide, $specifichide and $generichide modifiers.

### Fixed

- Cosmetic rule matching for frames loaded from the service worker cache.

[0.3.4]: https://github.com/AdguardTeam/tsurlfilter/releases/tag/tswebextension-v0.3.4

## [0.3.3] - 2023-06-19

### Changed

- Updated `@adguard/tsurlfilter` to `v2.1.2`.

[0.3.3]: https://github.com/AdguardTeam/tsurlfilter/releases/tag/tswebextension-v0.3.3

## [0.3.2] - 2023-06-14

### Changed

- Updated `@adguard/tsurlfilter` to `v2.1.1`.

[0.3.2]: https://github.com/AdguardTeam/tsurlfilter/releases/tag/tswebextension-v0.3.2

## [0.3.1] - 2023-06-15

### Added

- new `DocumentApi` class, with frame-matching taking into account the state of the `Allowlist`.

### Changed

- `AllowlistApi` renamed to `Allowlist`. `matchFrame` method moved to `DocumentApi` class.

### Fixed

- Extra headers handling in chromium browsers.
- Filtering log update on cached pages reload.

[0.3.1]: https://github.com/AdguardTeam/tsurlfilter/releases/tag/tswebextension-v0.3.1

## [0.3.0] - 2023-06-14

### Changed

- Updated `@adguard/tsurlfilter` to `v2.1.0`.

[0.3.0]: https://github.com/AdguardTeam/tsurlfilter/releases/tag/tswebextension-v0.3.0

## [0.2.8] - 2023-06-13

### Changed

- `logLevel` configuration property type to `string`.
- `RequestContextStorage` to extend from `Map`.

### Deleted

- `record`, `find` methods and `onUpdate`, `onCreate` events from
  `RequestContextStorage`.

[0.2.8]: https://github.com/AdguardTeam/tsurlfilter/releases/tag/tswebextension-v0.2.8

## [0.2.6] - 2023-06-06

### Changed

- Updated `@adguard/scriptlets` to `v1.9.37`.

[0.2.6]: https://github.com/AdguardTeam/tsurlfilter/releases/tag/tswebextension-v0.2.6

## [0.2.5] - 2023-06-06

### Fixed

- Tab context matching for pages with cached document page.

[0.2.5]: https://github.com/AdguardTeam/tsurlfilter/releases/tag/tswebextension-v0.2.5

## [0.2.4] - 2023-06-05

### Fixed

- `hideRequestInitiatorElement` function return more accurate css selector `src`
  attribute value for first party requests.
- `ElementCollapser` inject styles via isolated style tag.

[0.2.4]: https://github.com/AdguardTeam/tsurlfilter/releases/tag/tswebextension-v0.2.4

## [0.2.3] - 2023-05-31

### Fixed

- Script rules injection.

[0.2.3]: https://github.com/AdguardTeam/tsurlfilter/releases/tag/tswebextension-v0.2.3

## [0.2.2] - 2023-05-29

### Added

- New `logLevel` optional property for MV2 configuration to control logging
  levels.

### Changed

- `verbose` MV2 configuration property is now optional.

[0.2.2]: https://github.com/AdguardTeam/tsurlfilter/releases/tag/tswebextension-v0.2.2

## [0.2.0] - 2023-05-23

### Added

- New MV2 API methods for configuration updating without engine restart:
  `setFilteringEnabled`,`setCollectHitStats`, `setStealthModeEnabled`,
  `setSelfDestructFirstPartyCookies`, `setSelfDestructThirdPartyCookies`,
  `setSelfDestructThirdPartyCookies`, `setSelfDestructFirstPartyCookiesTime`,
  `setSelfDestructThirdPartyCookiesTime`, `setHideReferrer`,
  `setHideSearchQueries`, `setBlockChromeClientData`, `setSendDoNotTrack`,
  `setBlockWebRTC`.

### Changed

- Updated `getMessageHandler` API method return type.
- `start`, `update` and `setFilteringEnabled` API methods now flush browser
  in-memory cache. This change improve filtering on pages with service workers
  and inactive tabs.

### Fixed

- Stealth module correctly sets browser privacy network settings based on
`blockWebRTC`, `stealthModeEnabled` and `filteringEnabled` options.
- unique `eventId` for `FilteringEventType.JsInject` events.

[0.2.0]: https://github.com/AdguardTeam/tsurlfilter/releases/tag/tswebextension-v0.2.0

## [0.1.4] - 2023-04-18

### Fixed

- The cookies lifetime in Stealth Mode does not apply after the engine is
  started, only after restarting.
- Incorrect work of $cookie rules: incorrect parsing of `domain` and `path`
  fields leads to errors when using browser.cookies and creating multiple
  "child" cookies for each sub-request with a more specific path, e.g. request
  to '/assets/script.js' from '/' will create a new cookie for '/assets/'.
- Wrong expirationDate for cookies.

### Added

- Applying $cookie rules to the requests before sending them to a server in the
  onBeforeSendHeaders hook.

[0.1.4]: https://github.com/AdguardTeam/tsurlfilter/releases/tag/tswebextension-v0.1.4

## [0.1.3] - 2023-04-17

### Changed

- Updated `@adguard/extended-css` to `v2.0.52`
- Updated `@adguard/scriptlets` to `v1.9.7`

[0.1.3]: https://github.com/AdguardTeam/tsurlfilter/releases/tag/tswebextension-v0.1.3

## [0.1.2] - 2023-04-11

### Added

- Separated export of CssHitsCounter to better tree shaking on external
  applications.

[0.1.2]: https://github.com/AdguardTeam/tsurlfilter/releases/tag/tswebextension-v0.1.2

## [0.1.1] - 2023-04-04

## Changed

- Improved injection algorithm for cosmetic rules (js and css).
  logic using the Finite State Machine to avoid double injections with
  the previous boolean flag scheme.
- Set injectScript and injectCss error to debug level.

[0.1.1]: https://github.com/AdguardTeam/tsurlfilter/releases/tag/tswebextension-v0.1.1

## [0.1.0] - 2023-03-31

### Changed

- Updated tsurlfilter to v2.0.

[0.1.0]: https://github.com/AdguardTeam/tsurlfilter/releases/tag/tswebextension-v0.1.0

## [0.0.68] - 2023-03-24

### Added

- Described event flow scheme for webRequestModule.

### Fixed

- Changed enums according to our guideline.

[0.0.68]: https://github.com/AdguardTeam/tsurlfilter/releases/tag/tswebextension-v0.0.68

## [0.0.67] - 2023-03-23

### Fixed

- Order of injecting scripts with setDomSignal.

[0.0.67]: https://github.com/AdguardTeam/tsurlfilter/releases/tag/tswebextension-v0.0.67

## [0.0.66] - 2023-03-14

### Fixed

- Executing of html and replace rules for Firefox

[0.0.66]: https://github.com/AdguardTeam/tsurlfilter/releases/tag/tswebextension-v0.0.66

## [0.0.65] - 2023-03-10

### Fixed

- Executing of scriptlets rules for Firefox

### Added

- Stricter checking for non local JS rules for Firefox AMO

[0.0.65]: https://github.com/AdguardTeam/tsurlfilter/releases/tag/tswebextension-v0.0.65

## [0.0.64] - 2023-03-10

### Changed

- Updated `@adguard/scriptlets` to `v1.9.1`

### Fixed

- Cosmetic rules applying if CssHitsCounter is disabled
- Mark requests from navigation from address bar as first-party requests.

[0.0.64]: https://github.com/AdguardTeam/tsurlfilter/releases/tag/tswebextension-v0.0.64

## [0.0.63] - 2023-02-17

### Changed

- Updated `@adguard/extended-css` to `v2.0.51`

[0.0.63]: https://github.com/AdguardTeam/tsurlfilter/releases/tag/tswebextension-v0.0.63

## [0.0.62] - 2023-02-10

### Added

- Added cosmetic rules injection in tabs opened before API initialization

### Fixed

- Fix js rule injections via WebRequest API.
- Fix extended css rule injections via content-script on API initialization.
  Content-script wait for engine start before processing.
- Fix css hit counter enabling.
  Now, it is initialized only if `collectHitStats` configuration prop is true.

[0.0.62]: https://github.com/AdguardTeam/tsurlfilter/releases/tag/tswebextension-v0.0.62

## [0.0.61] - 2023-02-07

### Added

- Support for browser.windows.onWindowFocusChanged to make browser.tabs.onActivated
  event calls work better when focus changes between windows.

[0.0.61]: https://github.com/AdguardTeam/tsurlfilter/releases/tag/tswebextension-v0.0.61

## [0.0.60] - 2023-02-03

### Changed

- Updated `@adguard/extended-css` to `v2.0.49`

[0.0.60]: https://github.com/AdguardTeam/tsurlfilter/releases/tag/tswebextension-v0.0.60

## [0.0.59] - 2023-02-03

### Changed

- Updated `@adguard/extended-css` to `v2.0.45`

[0.0.59]: https://github.com/AdguardTeam/tsurlfilter/releases/tag/tswebextension-v0.0.59

## [0.0.58] - 2023-02-02

### Fixed

- When opens phishing or malware site, extension will open new tab in the
  standard window with information about blocked domain and possible actions.

[0.0.58]: https://github.com/AdguardTeam/tsurlfilter/releases/tag/tswebextension-v0.0.58

## [0.0.57] - 2023-01-20

### Changed

- The order of imports to avoid side effects on tree shaking.
- Made load of AdGuard Assistant lazy to decrease size of content-script bundle.

### Fixed

- Fixed allowlist api rule generation and matching

[0.0.57]: https://github.com/AdguardTeam/tsurlfilter/releases/tag/tswebextension-v0.0.57

## [0.0.56] - 2023-01-12

### Fixed

- Fixed simultaneous increase of package numbers for packages tsurlfilter and
  tswebextension in the branch epic
- Fixed working with DNT-headers and GPC from stealth mode
- Fixed js and css injection error handling
- Fixed request events initialization
- Fixed memory leaks in the tests

### Removed

- Previous url from tab's metadata

### Changes

- Merged changed from master branch

[0.0.56]: https://github.com/AdguardTeam/tsurlfilter/releases/tag/tswebextension-v0.0.56

## [0.0.47] - 2022-12-27

### Fixed

- Allowlist rule priority

### Added

- Simple support of `$jsonprune`

### Removed

- Unused injectExtCss method in the CosmeticAPI

[0.0.47]: https://github.com/AdguardTeam/tsurlfilter/releases/tag/tswebextension-v0.0.47

## [0.0.45] - 2022-12-26

### Fixed

- Recovered work of the blocking scriptlets `click2load.html`

### Changed

- Updated `@adguard/scriptlets` to `v1.7.20`

[0.0.45]: https://github.com/AdguardTeam/tsurlfilter/releases/tag/tswebextension-v0.0.45

## [0.0.44] - 2022-12-23

### Added

- Merged changed from master branch

### Removed

- Support of $webrtc rules

### Fixed

- JS and CSS injection error handling
- Request events initialization

[0.0.44]: https://github.com/AdguardTeam/tsurlfilter/releases/tag/tswebextension-v0.0.44<|MERGE_RESOLUTION|>--- conflicted
+++ resolved
@@ -8,7 +8,6 @@
 <!-- TODO: manually add compare links for version changes -->
 <!-- e.g. [0.1.2]: https://github.com/AdguardTeam/tsurlfilter/compare/tswebextension-v0.1.1...tswebextension-v0.1.2 -->
 
-<<<<<<< HEAD
 ## [Unreleased]
 
 ### Changed
@@ -18,7 +17,7 @@
 ### Fixed
 - Handling of internal urls (e.g `view-source:...`) [#2549](https://github.com/AdguardTeam/AdguardBrowserExtension/issues/2549).
 - Blocked ads count leaking between websites [#2080](https://github.com/AdguardTeam/AdguardBrowserExtension/issues/2080).
-=======
+
 ## [1.0.14] - 2024-02-13
 
 ### Changed
@@ -73,7 +72,6 @@
   MV.
 
 [1.0.10]: https://github.com/AdguardTeam/tsurlfilter/releases/tag/tswebextension-v1.0.10
->>>>>>> 90353f7c
 
 ## [1.0.9] - 2024-01-25
 
@@ -118,15 +116,12 @@
 
 ### Fixed
 
-<<<<<<< HEAD
-=======
 - Session storage error in old browsers [#2636].
 
 [#2636]: https://github.com/AdguardTeam/AdguardBrowserExtension/issues/2636
 
 [1.0.4]: https://github.com/AdguardTeam/tsurlfilter/releases/tag/tswebextension-v1.0.4
 
->>>>>>> 90353f7c
 ## [1.0.3] - 2023-12-08
 
 ### Fixed
@@ -142,11 +137,9 @@
 - Library version number to the exports [#2237].
 
 ### Changed
-<<<<<<< HEAD
+
 - Updated `@adguard/extended-css` to `v2.0.56`.
-=======
-
->>>>>>> 90353f7c
+
 - Updated `@adguard/tsurlfilter` to `v2.2.8`.
 
 ### Fixed
@@ -373,16 +366,11 @@
 ## [0.3.18] - 2023-09-13
 
 ### Fixed
-<<<<<<< HEAD
-- Do not block a tab loading by `$popup` modifier rule on direct url navigation [#2449](https://github.com/AdguardTeam/AdguardBrowserExtension/issues/2449).
-
-=======
 
 - Do not block a tab loading by `$popup` modifier rule on direct url navigation
   [#2449].
 
 [#2449]: https://github.com/AdguardTeam/AdguardBrowserExtension/issues/2449
->>>>>>> 90353f7c
 
 [0.3.18]: https://github.com/AdguardTeam/tsurlfilter/releases/tag/tswebextension-v0.3.18
 
@@ -464,14 +452,11 @@
 - Updated `@adguard/tsurlfilter` to `v2.1.10`.
 - Updated `@adguard/scriptlets` to `v1.9.70`.
 
-<<<<<<< HEAD
-=======
 ### Fixed
 
 - Applying `$cookie` rules on the content-script side.
 
 [0.3.11]: https://github.com/AdguardTeam/tsurlfilter/releases/tag/tswebextension-v0.3.11
->>>>>>> 90353f7c
 
 ## [0.3.10] - 2023-08-18
 
