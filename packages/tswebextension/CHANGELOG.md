--- conflicted
+++ resolved
@@ -18,16 +18,11 @@
 
 ### Fixed
 
-<<<<<<< HEAD
 - Network rules with $important modifier are applied
   even if protection is disabled [AdguardBrowserExtension#3227].
 - Some requests are blocked in 'Inverted allowlist' mode even though
   there're no websites added to the Allowlist [AdguardBrowserExtension#3193].
-=======
-- Network rules with $important modifier are applied even if protection is disabled [AdguardBrowserExtension#3227].
-- Some requests are blocked in 'Inverted allowlist' mode even though there're no websites added to the Allowlist [AdguardBrowserExtension#3193].
-- MV3 now also cheks if filtering enabled before applying stealth rules.
->>>>>>> f169354e
+- Tracking protection rules are applied after filtering is disabled in MV3.
 
 [AdguardBrowserExtension#3227]: https://github.com/AdguardTeam/AdguardBrowserExtension/issues/3227
 [AdguardBrowserExtension#3193]: https://github.com/AdguardTeam/AdguardBrowserExtension/issues/3193
