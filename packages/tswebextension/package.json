{
  "name": "@adguard/tswebextension",
<<<<<<< HEAD
  "version": "2.0.0-alpha.2",
=======
  "version": "2.0.0",
>>>>>>> ef522a46
  "description": "This is a TypeScript library that implements AdGuard's extension API",
  "main": "dist/index.js",
  "typings": "dist/types/src/lib/mv2/background/index.d.ts",
  "exports": {
    ".": "./dist/index.js",
    "./mv3": "./dist/index.mv3.js",
    "./mv3/utils": "./dist/mv3-utils.js",
    "./mv3/gpc": "./dist/gpc.js",
    "./mv3/hideDocumentReferrer": "./dist/hideDocumentReferrer.js",
    "./mv3/content-script": "./dist/content-script.mv3.js",
    "./content-script": "./dist/content-script.js",
    "./content-script/css-hits-counter": "./dist/css-hits-counter.js",
    "./cli": "./dist/cli.js",
    "./assistant-inject": "./dist/assistant-inject.js"
  },
  "typesVersions": {
    "*": {
      "mv3": [
        "dist/types/src/lib/mv3/background/index.d.ts"
      ],
      "mv3/utils": [
        "dist/types/src/lib/mv3/utils/get-filter-name.d.ts"
      ],
      "mv3/content-script": [
        "dist/types/src/lib/mv3/content-script/index.d.ts"
      ],
      "content-script": [
        "dist/types/src/lib/mv2/content-script/index.d.ts"
      ],
      "content-script/css-hits-counter": [
        "dist/types/src/lib/mv2/content-script/css-hits-counter.d.ts"
      ],
      "cli": [
        "dist/types/src/cli/index.d.ts"
      ],
      "assistant-inject": [
        "dist/types/src/lib/mv2/content-script/assistant-inject.d.ts"
      ]
    }
  },
  "bin": {
    "tswebextension": "dist/cli.js"
  },
  "files": [
    "dist",
    "src"
  ],
  "author": "Adguard Software Ltd.",
  "repository": {
    "type": "git",
    "url": "git+https://github.com/AdguardTeam/tsurlfilter.git",
    "directory": "packages/tswebextension"
  },
  "license": "GPL-3.0-only",
  "engines": {
    "node": ">=6.0.0"
  },
  "bugs": {
    "url": "https://github.com/AdguardTeam/tsurlfilter/issues"
  },
  "homepage": "https://github.com/AdguardTeam/tsurlfilter/tree/master/packages/tswebextension#readme",
  "scripts": {
    "lint": "eslint . && pnpm lint:tsc",
    "lint:tsc": "tsc --noEmit",
    "check-types": "pnpm lint:tsc",
    "prebuild": "rimraf dist",
    "build": "pnpm prebuild && pnpm build:types && rollup -c rollup.config.ts --configPlugin @rollup/plugin-swc && pnpm postbuild",
    "postbuild": "node tasks/build-txt",
    "build:types": "tsc --project tsconfig.build.json --declaration --emitDeclarationOnly --outdir dist/types",
    "start": "rollup -c rollup.config.ts -w",
    "test": "jest --coverage",
    "test:smoke": "cd test/builders/rollup-ts && pnpm test",
    "test:prod": "pnpm lint && pnpm test:smoke && pnpm test -- --no-cache --runInBand",
    "report-coverage": "cat ./coverage/lcov.info | coveralls",
    "precommit": "lint-staged",
    "prepublishOnly": "pnpm build",
    "increment": "pnpm version patch --no-git-tag-version"
  },
  "lint-staged": {
    "{src,test}/**/*.ts": [
      "eslint"
    ]
  },
  "dependencies": {
    "@adguard/assistant": "^4.3.70",
    "@adguard/extended-css": "^2.0.56",
<<<<<<< HEAD
    "@adguard/logger": "^1.0.1",
    "@adguard/scriptlets": "^1.11.6",
=======
    "@adguard/scriptlets": "^1.11.1",
>>>>>>> ef522a46
    "@adguard/tsurlfilter": "workspace:^",
    "bowser": "2.11.0",
    "chrome-types": "^0.1.283",
    "commander": "11.0.0",
    "fs-extra": "11.1.1",
    "lodash-es": "^4.17.21",
    "lru_map": "0.4.1",
    "nanoid": "4.0.2",
    "text-encoding": "git+https://github.com/AdguardTeam/text-encoding.git#v0.7.2",
    "tldts": "^6.0.8",
    "tslib": "2.5.3",
    "webextension-polyfill": "0.12.0",
    "zod": "3.21.4"
  },
  "devDependencies": {
    "@adguard/agtree": "workspace:^",
    "@rollup/plugin-commonjs": "25.0.2",
    "@rollup/plugin-json": "4.1.0",
    "@rollup/plugin-node-resolve": "15.1.0",
    "@rollup/plugin-swc": "^0.1.1",
    "@rollup/plugin-typescript": "^11.1.1",
    "@swc/core": "1.4.8",
    "@swc/jest": "0.2.36",
    "@types/chrome": "^0.0.242",
    "@types/fs-extra": "^11.0.1",
    "@types/jest": "29.5.2",
    "@types/lodash-es": "^4.17.9",
    "@types/node": "^20.14.2",
    "@types/sinon-chrome": "2.2.11",
    "@types/webextension-polyfill": "^0.10.4",
    "@typescript-eslint/eslint-plugin": "5.59.11",
    "@typescript-eslint/parser": "5.59.11",
    "coveralls": "3.1.1",
    "eslint": "8.43.0",
    "eslint-config-airbnb-base": "15.0.0",
    "eslint-config-airbnb-typescript": "17.0.0",
    "eslint-plugin-import": "2.27.5",
    "eslint-plugin-import-newlines": "1.3.1",
    "eslint-plugin-jsdoc": "^46.8.2",
    "jest": "^29.5.0",
    "jest-environment-jsdom": "^29.5.0",
    "lint-staged": "13.2.2",
    "rimraf": "5.0.1",
    "rollup": "^3.25.1",
    "rollup-plugin-cleanup": "3.2.1",
    "rollup-plugin-preserve-shebangs": "0.2.0",
    "sinon-chrome": "^3.0.1",
    "ts-jest": "^29.1.0",
    "ts-node": "^10.9.1",
    "typescript": "5.1.3"
  }
}<|MERGE_RESOLUTION|>--- conflicted
+++ resolved
@@ -1,10 +1,6 @@
 {
   "name": "@adguard/tswebextension",
-<<<<<<< HEAD
   "version": "2.0.0-alpha.2",
-=======
-  "version": "2.0.0",
->>>>>>> ef522a46
   "description": "This is a TypeScript library that implements AdGuard's extension API",
   "main": "dist/index.js",
   "typings": "dist/types/src/lib/mv2/background/index.d.ts",
@@ -91,12 +87,8 @@
   "dependencies": {
     "@adguard/assistant": "^4.3.70",
     "@adguard/extended-css": "^2.0.56",
-<<<<<<< HEAD
     "@adguard/logger": "^1.0.1",
     "@adguard/scriptlets": "^1.11.6",
-=======
-    "@adguard/scriptlets": "^1.11.1",
->>>>>>> ef522a46
     "@adguard/tsurlfilter": "workspace:^",
     "bowser": "2.11.0",
     "chrome-types": "^0.1.283",
