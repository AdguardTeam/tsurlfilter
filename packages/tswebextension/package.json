--- conflicted
+++ resolved
@@ -1,10 +1,6 @@
 {
   "name": "@adguard/tswebextension",
-<<<<<<< HEAD
   "version": "2.0.0",
-=======
-  "version": "1.0.30",
->>>>>>> 212dc564
   "description": "This is a TypeScript library that implements AdGuard's extension API",
   "main": "dist/index.js",
   "typings": "dist/types/src/lib/mv2/background/index.d.ts",
@@ -89,13 +85,8 @@
   "dependencies": {
     "@adguard/assistant": "^4.3.70",
     "@adguard/extended-css": "^2.0.56",
-<<<<<<< HEAD
-    "@adguard/scriptlets": "^1.11.1",
+    "@adguard/scriptlets": "^1.11.6",
     "@adguard/tsurlfilter": "workspace:^",
-=======
-    "@adguard/scriptlets": "^1.11.6",
-    "@adguard/tsurlfilter": "^2.2.22",
->>>>>>> 212dc564
     "bowser": "2.11.0",
     "commander": "11.0.0",
     "fs-extra": "11.1.1",
