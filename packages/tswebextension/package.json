--- conflicted
+++ resolved
@@ -1,10 +1,6 @@
 {
     "name": "@adguard/tswebextension",
-<<<<<<< HEAD
     "version": "3.2.0",
-=======
-    "version": "3.1.0-alpha.2",
->>>>>>> 492b15a5
     "description": "This is a TypeScript library that implements AdGuard's extension API",
     "type": "module",
     "main": "dist/index.js",
@@ -126,17 +122,10 @@
         "lru-cache": "catalog:",
         "nanoid": "^5.0.9",
         "superjson": "^2.2.1",
-<<<<<<< HEAD
         "tldts": "catalog:",
         "tslib": "catalog:",
         "webextension-polyfill": "catalog:",
         "zod": "catalog:"
-=======
-        "tldts": "^5.7.112",
-        "tslib": "2.5.3",
-        "webextension-polyfill": "0.12.0",
-        "zod": "3.24.4"
->>>>>>> 492b15a5
     },
     "devDependencies": {
         "@rollup/plugin-commonjs": "catalog:",
