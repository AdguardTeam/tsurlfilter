--- conflicted
+++ resolved
@@ -1,10 +1,6 @@
 {
   "name": "@adguard/tswebextension",
-<<<<<<< HEAD
   "version": "2.0.0-beta.0",
-=======
-  "version": "1.0.32",
->>>>>>> 83ad3723
   "description": "This is a TypeScript library that implements AdGuard's extension API",
   "main": "dist/index.js",
   "typings": "dist/types/src/lib/mv2/background/index.d.ts",
@@ -90,13 +86,8 @@
     "@adguard/agtree": "workspace:^",
     "@adguard/assistant": "^4.3.70",
     "@adguard/extended-css": "^2.0.56",
-<<<<<<< HEAD
-    "@adguard/scriptlets": "^1.11.6",
+    "@adguard/scriptlets": "^1.11.16",
     "@adguard/tsurlfilter": "workspace:^",
-=======
-    "@adguard/scriptlets": "^1.11.16",
-    "@adguard/tsurlfilter": "^2.2.23",
->>>>>>> 83ad3723
     "bowser": "2.11.0",
     "commander": "11.0.0",
     "fs-extra": "11.1.1",
