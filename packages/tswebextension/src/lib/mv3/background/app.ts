--- conflicted
+++ resolved
@@ -12,16 +12,7 @@
 import { getRuleSetId } from '@adguard/tsurlfilter/es/declarative-converter-utils';
 
 import { type MessageHandler, type AppInterface } from '../../common/app';
-<<<<<<< HEAD
 import { ALLOWLIST_FILTER_ID, BLOCKING_TRUSTED_FILTER_ID, USER_FILTER_ID } from '../../common/constants';
-=======
-import {
-    ALLOWLIST_FILTER_ID,
-    BLOCKING_TRUSTED_FILTER_ID,
-    QUICK_FIXES_FILTER_ID,
-    USER_FILTER_ID,
-} from '../../common/constants';
->>>>>>> 7ff1a1f6
 import { defaultFilteringLog } from '../../common/filtering-log';
 import { logger, stringifyObjectWithoutKeys } from '../../common/utils/logger';
 import { type FailedEnableRuleSetsError } from '../errors/failed-enable-rule-sets-error';
@@ -44,10 +35,6 @@
 import { type StealthConfigurationResult, StealthService } from './services/stealth-service';
 import { WebRequestApi } from './web-request-api';
 import { assistant, Assistant } from './assistant';
-<<<<<<< HEAD
-import { UserScriptsApi } from './user-scripts-api';
-=======
->>>>>>> 7ff1a1f6
 import { SessionRulesApi } from './session-rules-api';
 
 type ConfigurationResult = {
@@ -466,15 +453,6 @@
                 res.dynamicRules.declarativeRulesToCancel,
             );
 
-<<<<<<< HEAD
-            // Reload engine for cosmetic rules
-            engineApi.waitingForEngine = engineApi.startEngine({
-                filters: [
-                    ...staticFilters,
-                    ...customFilters,
-                ],
-                userrules: configuration.userrules,
-=======
             // Reload engine for cosmetic rules: CSS, script and scriptlets.
             engineApi.waitingForEngine = engineApi.startEngine({
                 // Built-in filters.
@@ -490,7 +468,6 @@
                     ...FilterListPreprocessor.createEmptyPreprocessedFilterList(),
                     trusted: false,
                 },
->>>>>>> 7ff1a1f6
             });
             await engineApi.waitingForEngine;
 
