import { IRuleSet } from '@adguard/tsurlfilter/es/declarative-converter';

import { type AppInterface, defaultFilteringLog } from '../../common';
import { logger } from '../utils/logger';
import { FailedEnableRuleSetsError } from '../errors/failed-enable-rule-sets-error';

import FiltersApi, { UpdateStaticFiltersResult } from './filters-api';
import UserRulesApi, { ConversionResult } from './user-rules-api';
import { MessagesApi, type MessagesHandlerMV3 } from './messages-api';
import { getAndExecuteScripts } from './scriptlets';
import { engineApi } from './engine-api';
import { declarativeFilteringLog, RecordFiltered } from './declarative-filtering-log';
import RuleSetsLoaderApi from './rule-sets-loader-api';
import { Assistant } from './assistant';
import {
    ConfigurationMV3,
    ConfigurationMV3Context,
    configurationMV3Validator,
} from './configuration';
import { RequestEvents } from './request/events/request-events';
import { TabsApi, tabsApi } from './tabs-api';
import { WebRequestApi } from './web-request-api';

type ConfigurationResult = {
    staticFiltersStatus: UpdateStaticFiltersResult,
    staticFilters: IRuleSet[],
    dynamicRules: ConversionResult
};

// Reexport types
export type {
    ConfigurationResult,
    ConversionResult,
    FailedEnableRuleSetsError,
    RecordFiltered,
};

/**
 * The TsWebExtension class is a facade for working with the Chrome
 * declarativeNetRequest module: enabling/disabling static filters,
 * adding/editing/deleting custom filters or custom rules,
 * starting/stopping declarative filtering log.
 */
export class TsWebExtension implements AppInterface<
ConfigurationMV3,
ConfigurationMV3Context,
ConfigurationResult,
MessagesHandlerMV3
> {
    /**
     * Fires on filtering log event.
     */
    onFilteringLogEvent = defaultFilteringLog.onLogEvent;

    /**
     * Fires when a rule has been created from the helper.
     */
    onAssistantCreateRule = Assistant.onCreateRule;

    /**
     * This is where the configuration is stored, excluding "heavy" fields:
     * the contents of filters, custom rules and the allowlist.
     */
    configuration: ConfigurationMV3Context | undefined;

    /**
     * Whether filtering is enabled or not.
     */
    isStarted = false;

    /**
     * Stores the initialize promise to prevent multiple initialize calls when
     * a large number of messages are received when the service worker
     * starts or wakes up.
     */
    private startPromise: Promise<ConfigurationResult> | undefined;

    /**
     * Web accessible resources path in the result bundle
     * relative to the root dir. Should start with leading slash '/'.
     */
    private readonly webAccessibleResourcesPath: string | undefined;

    /**
     * Creates new {@link TsWebExtension} class.
     *
     * @param webAccessibleResourcesPath Path to resources.
     *
     * @see {@link TsWebExtension.webAccessibleResourcesPath} for details.
     */
    constructor(webAccessibleResourcesPath?: string) {
        this.webAccessibleResourcesPath = webAccessibleResourcesPath;

        // Keep app context when use method as callback
        // of WebNavigation API listeners.
        this.onCommitted = this.onCommitted.bind(this);
    }

    /**
     * Starts the configuration process, keeping the promise to prevent multiple
     * initialize calls, and executes scripts after configuration.
     *
     * @param config {@link ConfigurationMV3} Configuration object which contains all
     * needed information to start.
     *
<<<<<<< HEAD
     * @returns Promise with {@link ConfigurationResult}.
=======
     * @returns Promise resolved with {@link ConfigurationResult}.
>>>>>>> 99cfdb0a
     */
    private async innerStart(config: ConfigurationMV3): Promise<ConfigurationResult> {
        logger.debug('[START]: start');

        try {
            const res = await this.configure(config);
            await this.executeScriptlets();

            // Start listening for request events.
            RequestEvents.init();
            // Start handle request events.
            WebRequestApi.start();

            this.isStarted = true;
            this.startPromise = undefined;
            logger.debug('[START]: started');

            return res;
        } catch (e) {
            this.startPromise = undefined;
            logger.debug('[START]: failed', e);

            throw new Error('Cannot be started: ', { cause: e as Error });
        }
    }

    /**
     * Fires on WebNavigation.onCommitted event.
     *
<<<<<<< HEAD
     * @param item Item of {@link chrome.webNavigation.WebNavigationTransitionCallbackDetails}.
=======
     * @param item Web navigation delails {@link chrome.webNavigation.WebNavigationTransitionCallbackDetails}.
>>>>>>> 99cfdb0a
     * @param item.tabId The ID of the tab in which the navigation occurred.
     * @param item.url The url of the tab in which the navigation occurred.
     */
    private async onCommitted(
        { tabId, url }: chrome.webNavigation.WebNavigationTransitionCallbackDetails,
    ): Promise<void> {
        if (this.isStarted && this.configuration) {
            // If service worker just woke up
            if (this.startPromise) {
                await this.startPromise;
            }

            const { verbose } = this.configuration;
            await getAndExecuteScripts(tabId, url, verbose);
        }
    }

    /**
     * Starts filtering along with launching the tab listener, which will record
     * tab urls to work correctly with domain blocking/allowing rules, for
     * example: cosmetic rules in iframes.
     *
<<<<<<< HEAD
     * @param config Configuration file of following type {@link Configuration}.
     *
     * @returns Promise with {@link ConfigurationResult}.
=======
     * @param config {@link ConfigurationMV3} Configuration object to start with.
     *
     * @returns Promise resolved with {@link ConfigurationResult}.
>>>>>>> 99cfdb0a
     */
    public async start(config: ConfigurationMV3): Promise<ConfigurationResult> {
        logger.debug('[START]: is started ', this.isStarted);

        // Add tabs listeners
        await tabsApi.start();

        if (this.isStarted) {
            throw new Error('Already started');
        }

        if (this.startPromise) {
            logger.debug('[START]: already called start, waiting');
            const res = await this.startPromise;
            logger.debug('[START]: awaited start');
            return res;
        }

        // Call and wait for promise for allow multiple calling start
        this.startPromise = this.innerStart(config);
        return this.startPromise;
    }

    /**
     * Stops service, disables all user rules and filters.
     */
    public async stop(): Promise<void> {
        await UserRulesApi.removeAllRules();

        const disableFiltersIds = await FiltersApi.getEnabledRuleSets();
        await FiltersApi.updateFiltering(disableFiltersIds);

        await engineApi.stopEngine();

        await declarativeFilteringLog.stop();

        // Stop handle request events.
        WebRequestApi.stop();

        // Remove tabs listeners and clear context storage
        tabsApi.stop();

        this.isStarted = false;
    }

    /**
     * Applies new configuration: enables/disables static filters, creates rule
     * sets from provided filters, updates dynamic filters (converts custom
     * filters and user rules on the fly to a single merged rule set), starts
     * declarative filtering log and restarts the engine to reload cosmetic
     * rules.
     *
<<<<<<< HEAD
     * @param config Configuration file of following type {@link Configuration}.
=======
     * @param config A {@link ConfigurationMV3} to apply.
>>>>>>> 99cfdb0a
     *
     * @returns ConfigurationResult {@link ConfigurationResult} which contains:
     * - list of errors for static filters, if any of them has been thrown
     * - converted dynamic rule set with rule set, errors and limitations.
     * @see {@link ConversionResult}
     */
    public async configure(config: ConfigurationMV3): Promise<ConfigurationResult> {
        logger.debug('[CONFIGURE]: start with ', config);

        const configuration = configurationMV3Validator.parse(config);

        // Wrap filters to tsurlfilter.IFilter
        const staticFilters = FiltersApi.createStaticFilters(
            configuration.staticFiltersIds,
            configuration.filtersPath,
        );
        const customFilters = FiltersApi.createCustomFilters(configuration.customFilters);
        const filtersIdsToEnable = staticFilters
            .map((filter) => filter.getId());
        const currentFiltersIds = await FiltersApi.getEnabledRuleSets();
        const filtersIdsToDisable = currentFiltersIds
            .filter((f) => !filtersIdsToEnable.includes(f)) || [];

        // Update list of enabled static filters
        const staticFiltersStatus = await FiltersApi.updateFiltering(
            filtersIdsToDisable,
            filtersIdsToEnable,
        );

        // Convert custom filters and user rules into one rule set and apply it
        const dynamicRules = await UserRulesApi.updateDynamicFiltering(
            configuration.userrules,
            customFilters,
            this.webAccessibleResourcesPath,
        );

        // Reload engine for cosmetic rules
        engineApi.waitingForEngine = engineApi.startEngine({
            filters: [
                ...staticFilters,
                ...customFilters,
            ],
            userrules: configuration.userrules,
            verbose: configuration.verbose,
        });
        await engineApi.waitingForEngine;

        // Wrap filters into rule sets
        const ruleSetsLoaderApi = new RuleSetsLoaderApi(config.ruleSetsPath);
        const manifest = chrome.runtime.getManifest();
        // eslint-disable-next-line max-len
        const manifestRuleSets = manifest.declarative_net_request.rule_resources as chrome.declarativeNetRequest.Ruleset[];
        const staticRuleSetsTasks = manifestRuleSets.map(({ id }) => {
            return ruleSetsLoaderApi.createRuleSet(id, staticFilters);
        });
        const staticRuleSets = await Promise.all(staticRuleSetsTasks);

        // TODO: Recreate only dynamic rule set, because static cannot be changed
        const ruleSets = [
            ...staticRuleSets,
            ...dynamicRules.ruleSets,
        ];
        declarativeFilteringLog.ruleSets = ruleSets;

        // Starts declarative filtering log
        if (config.filteringLogEnabled) {
            await declarativeFilteringLog.start();
        } else {
            await declarativeFilteringLog.stop();
        }

        // Reload request events listeners.
        await WebRequestApi.flushMemoryCache();

        this.configuration = TsWebExtension.createConfigurationContext(configuration);

        logger.debug('[CONFIGURE]: end');

        return {
            staticFiltersStatus,
            staticFilters: staticRuleSets,
            dynamicRules,
        };
    }

    /**
     * Opens the AdGuard assistant in the specified tab.
     *
     * @param tabId The ID of the tab where is needed to open
     * the AdGuard assistant.
     */
    // eslint-disable-next-line class-methods-use-this
    public async openAssistant(tabId: number): Promise<void> {
        await Assistant.openAssistant(tabId);
    }

    /**
     * Closes the AdGuard assistant in the specified tab.
     *
     * @param tabId The ID of the tab where is needed to close
     * the AdGuard assistant.
     */
    // TODO: deprecated?
    // eslint-disable-next-line class-methods-use-this
    public async closeAssistant(tabId: number): Promise<void> {
        await Assistant.closeAssistant(tabId);
    }

    /**
     * Gets current loaded rules in the filtering engine
     * (except declarative rules).
     *
     * @returns Number of loaded rules in the filtering engine.
     */
    // eslint-disable-next-line class-methods-use-this
    public getRulesCount(): number {
        return engineApi.getRulesCount();
    }

    /**
     * Returns a message handler that will listen to internal messages,
     * for example: get css for content-script, or start/stop declarative
     * filtering log.
     *
     * @returns Messages handler.
     */
    public getMessageHandler(): MessagesHandlerMV3 {
        // Keep app context when handle message.
        const messagesApi = new MessagesApi(this);
        return messagesApi.handleMessage;
    }

    /**
     * Executes scriptlets for the currently active tab and adds a listener to
     * the {@link chrome.webNavigation.onCommitted} hook to execute scriptlets.
     */
    public async executeScriptlets(): Promise<void> {
        const activeTab = await TabsApi.getActiveTab();

        if (this.isStarted && this.configuration && activeTab?.url && activeTab?.id) {
            const { url, id } = activeTab;
            const { verbose } = this.configuration;

            await getAndExecuteScripts(id, url, verbose);
        }

        chrome.webNavigation.onCommitted.addListener(this.onCommitted);
    }

    /**
     * Extract partial configuration {@link ConfigurationMV3Context} from whole
     * {@link ConfigurationMV3}, excluding heavyweight fields which
     * contains rules.
     *
     * @param configuration Configuration.
     *
     * @returns ConfigurationContext.
     */
    private static createConfigurationContext(
        configuration: ConfigurationMV3,
    ): ConfigurationMV3Context {
        const {
            staticFiltersIds,
            customFilters,
            verbose,
            settings,
            filtersPath,
            ruleSetsPath,
            filteringLogEnabled,
        } = configuration;

        return {
            staticFiltersIds,
            customFilters: customFilters.map(({ filterId }) => filterId),
            filtersPath,
            ruleSetsPath,
            filteringLogEnabled,
            verbose,
            settings,
        };
    }
}<|MERGE_RESOLUTION|>--- conflicted
+++ resolved
@@ -103,11 +103,7 @@
      * @param config {@link ConfigurationMV3} Configuration object which contains all
      * needed information to start.
      *
-<<<<<<< HEAD
-     * @returns Promise with {@link ConfigurationResult}.
-=======
      * @returns Promise resolved with {@link ConfigurationResult}.
->>>>>>> 99cfdb0a
      */
     private async innerStart(config: ConfigurationMV3): Promise<ConfigurationResult> {
         logger.debug('[START]: start');
@@ -137,11 +133,7 @@
     /**
      * Fires on WebNavigation.onCommitted event.
      *
-<<<<<<< HEAD
-     * @param item Item of {@link chrome.webNavigation.WebNavigationTransitionCallbackDetails}.
-=======
      * @param item Web navigation delails {@link chrome.webNavigation.WebNavigationTransitionCallbackDetails}.
->>>>>>> 99cfdb0a
      * @param item.tabId The ID of the tab in which the navigation occurred.
      * @param item.url The url of the tab in which the navigation occurred.
      */
@@ -164,15 +156,9 @@
      * tab urls to work correctly with domain blocking/allowing rules, for
      * example: cosmetic rules in iframes.
      *
-<<<<<<< HEAD
-     * @param config Configuration file of following type {@link Configuration}.
-     *
-     * @returns Promise with {@link ConfigurationResult}.
-=======
      * @param config {@link ConfigurationMV3} Configuration object to start with.
      *
      * @returns Promise resolved with {@link ConfigurationResult}.
->>>>>>> 99cfdb0a
      */
     public async start(config: ConfigurationMV3): Promise<ConfigurationResult> {
         logger.debug('[START]: is started ', this.isStarted);
@@ -225,11 +211,7 @@
      * declarative filtering log and restarts the engine to reload cosmetic
      * rules.
      *
-<<<<<<< HEAD
-     * @param config Configuration file of following type {@link Configuration}.
-=======
      * @param config A {@link ConfigurationMV3} to apply.
->>>>>>> 99cfdb0a
      *
      * @returns ConfigurationResult {@link ConfigurationResult} which contains:
      * - list of errors for static filters, if any of them has been thrown
