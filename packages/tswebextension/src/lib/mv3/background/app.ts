--- conflicted
+++ resolved
@@ -1,11 +1,8 @@
 import { type IFilter, type IRuleSet } from '@adguard/tsurlfilter/es/declarative-converter';
 import browser from 'webextension-polyfill';
 
-<<<<<<< HEAD
 import { LogLevel } from '@adguard/logger';
-=======
 import { type AnyRule } from '@adguard/agtree';
->>>>>>> ef522a46
 import { type AppInterface, defaultFilteringLog } from '../../common';
 import { getErrorMessage } from '../../common';
 import { logger } from '../../common/utils/logger';
@@ -24,11 +21,7 @@
     configurationMV3Validator,
 } from './configuration';
 import { RequestEvents } from './request/events/request-events';
-<<<<<<< HEAD
 import { tabsApi } from '../tabs/tabs-api';
-=======
-import { TabsApi, tabsApi } from '../tabs/tabs-api';
->>>>>>> ef522a46
 import { TabsCosmeticInjector } from '../tabs/tabs-cosmetic-injector';
 import { WebRequestApi } from './web-request-api';
 import { StealthService } from './services/stealth-service';
@@ -138,10 +131,6 @@
             // Add tabs listeners
             await tabsApi.start();
 
-<<<<<<< HEAD
-=======
-            // TODO: Inject cosmetic rules into tabs, opened before app initialization.
->>>>>>> ef522a46
             // Compute and save matching result for tabs, opened before app initialization.
             await TabsCosmeticInjector.processOpenTabs();
 
@@ -173,11 +162,8 @@
         // Update log level before first log message.
         TsWebExtension.updateLogLevel(config.logLevel);
 
-<<<<<<< HEAD
         logger.debug('[tswebextension.start]: is started ', this.isStarted);
 
-=======
->>>>>>> ef522a46
         if (this.isStarted) {
             throw new Error('Already started');
         }
@@ -286,7 +272,8 @@
 
             // Convert custom filters and user rules into one rule set and apply it
             res.dynamicRules = await UserRulesApi.updateDynamicFiltering(
-                configuration.userrules,
+                // FIXME: (David, v2.3): Handle this later
+                configuration.userrules.content,
                 combinedAllowlistRules,
                 customFilters,
                 staticRuleSets,
@@ -327,7 +314,6 @@
         // Reload request events listeners.
         await WebRequestApi.flushMemoryCache();
 
-<<<<<<< HEAD
         CosmeticJsApi.verbose = this.configuration?.settings.debugScriptlets || false;
 
         this.configuration = TsWebExtension.createConfigurationContext(configuration);
@@ -398,41 +384,6 @@
         await StealthService.setSendDoNotTrack(
             isSendDoNotTrack,
             this.configuration.settings.gpcScriptUrl,
-=======
-        // Convert custom filters and user rules into one rule set and apply it
-        const dynamicRules = await UserRulesApi.updateDynamicFiltering(
-            // FIXME (David, v2.3): Handle this later
-            configuration.userrules.content,
-            customFilters,
-            staticRuleSets,
-            this.webAccessibleResourcesPath,
-        );
-
-        // Reload engine for cosmetic rules
-        engineApi.waitingForEngine = engineApi.startEngine({
-            filters: [
-                ...staticFilters,
-                ...customFilters,
-            ],
-            userrules: configuration.userrules,
-        });
-        await engineApi.waitingForEngine;
-
-        // Update previously opened tabs with new rules - find for each tab
-        // new main frame rule.
-        await tabsApi.updateCurrentTabsMainFrameRules();
-
-        // TODO: Recreate only dynamic rule set, because static cannot be changed
-        const ruleSets = [
-            ...staticRuleSets,
-            dynamicRules.ruleSet,
-        ];
-
-        // Update rulesets in declarative filtering log.
-        TsWebExtension.updateRuleSetsForFilteringLog(
-            ruleSets,
-            configuration.filteringLogEnabled,
->>>>>>> ef522a46
         );
 
         this.configuration.settings.stealth.sendDoNotTrack = isSendDoNotTrack;
@@ -505,44 +456,6 @@
     }
 
     /**
-<<<<<<< HEAD
-=======
-     * Executes scriptlets for the currently active tab and adds a listener to
-     * the {@link chrome.webNavigation.onCommitted} hook to execute scriptlets.
-     *
-     * TODO: Move to RequestEvents.
-     */
-    public async executeScriptlets(): Promise<void> {
-        const activeTab = await TabsApi.getActiveTab();
-
-        if (this.isStarted && this.configuration && activeTab?.url && activeTab?.id) {
-            const { url, id } = activeTab;
-            const { verbose } = this.configuration;
-
-            await getAndExecuteScripts(id, url, verbose);
-        }
-
-        // TODO: Move to RequestEvents.
-        chrome.webNavigation.onCommitted.addListener(this.onCommitted);
-    }
-
-    // TODO: Implement this method.
-    // eslint-disable-next-line jsdoc/require-returns-check, jsdoc/require-throws
-    /**
-     * Retrieves rule node from a dynamic filter.
-     * Dynamic filters are filters that are not loaded from the storage but created on the fly.
-     *
-     * @param filterId Filter id.
-     * @param ruleIndex Rule index.
-     * @returns Rule node or null.
-     */
-    // eslint-disable-next-line @typescript-eslint/no-unused-vars, class-methods-use-this
-    retrieveDynamicRuleNode(filterId: number, ruleIndex: number): AnyRule | null {
-        throw new Error('Method not implemented.');
-    }
-
-    /**
->>>>>>> ef522a46
      * Extract partial configuration {@link ConfigurationMV3Context} from whole
      * {@link ConfigurationMV3}, excluding heavyweight fields which
      * contains rules.
@@ -734,4 +647,19 @@
             logger.currentLevel = LogLevel.Info;
         }
     }
+
+    // TODO: Implement this method.
+    // eslint-disable-next-line jsdoc/require-returns-check, jsdoc/require-throws
+    /**
+     * Retrieves rule node from a dynamic filter.
+     * Dynamic filters are filters that are not loaded from the storage but created on the fly.
+     *
+     * @param filterId Filter id.
+     * @param ruleIndex Rule index.
+     * @returns Rule node or null.
+     */
+    // eslint-disable-next-line @typescript-eslint/no-unused-vars, class-methods-use-this
+    retrieveDynamicRuleNode(filterId: number, ruleIndex: number): AnyRule | null {
+        throw new Error('Method not implemented.');
+    }
 }