import { RuleParser } from '@adguard/agtree';
import { fetchExtensionResourceText, FilterListPreprocessor } from '@adguard/tsurlfilter';
import {
    type IFilter,
    type IRuleSet,
    RuleSet,
    IndexedNetworkRuleWithHash,
    RulesHashMap,
    MetadataRuleSet,
    METADATA_RULESET_ID,
} from '@adguard/tsurlfilter/es/declarative-converter';
import { extractRuleSetId, getRuleSetId, getRuleSetPath } from '@adguard/tsurlfilter/es/declarative-converter-utils';
import browser from 'webextension-polyfill';
import { type IDBPDatabase } from 'idb';

import { IdbSingleton } from '../../common/idb-singleton';
import { FiltersStorage } from '../../common/storage/filters';
import { logger } from '../../common/utils/logger';

/**
 * RuleSetsLoaderApi is responsible for creating {@link IRuleSet} instances from provided rule set IDs and paths.
 * It supports lazy loading, meaning the rule set contents are loaded only upon request.
 * This class implements a two-layer caching strategy to optimize performance:
 * ## Caching Architecture:
 * 1. **IDB (IndexedDB) Cache**: Temporary storage that is cleared on each service worker restart
 *    - Stores checksums, metadata, lazy metadata, and declarative rules
 *    - Keys format: `<prefix>_<ruleSetId>` (e.g., `checksum_123`).
 *    - Cache lifetime is bound to service worker lifecycle for predictable behavior.
 *
 * 2. **In-Memory Cache**: Fast access layer for frequently accessed data within a session
 *    - `idbChecksumsCache`: Caches checksums from IDB with composite keys `<ruleSetsPath>_<ruleSetId>`
 *    - `ruleSetsCache`: Caches fully created IRuleSet instances
 *    - `metadataRulesetsCache`: Caches metadata rule sets by path
 *
 * ## Cache Synchronization:
 * The source of truth for data freshness is the checksum extracted from files on disk.
 * When checksums don't match, both cache layers are updated atomically.
 * All cached data is dropped on service worker restart to ensure clean state.
 *
 * The main functionalities include:
 * - Initializing the rule sets loader to prepare it for fetching rule sets.
 * - Fetching checksums of rule sets from disk (source of truth).
 * - Synchronizing rule sets with IDB when checksums change.
 * - Creating new {@link IRuleSet} instances with lazy loading capabilities.
 *
 * @example
 * ```typescript
 * const loader = new RuleSetsLoaderApi('/path/to/rulesets');
 * await loader.initialize();
 * const ruleSet = await loader.createRuleSet('123', filters);
 * ```
 */
export class RuleSetsLoaderApi {
    /**
     * Database store name.
     */
    private static readonly DB_STORE_NAME = 'rulesets';

    /**
     * Combiner for key prefix and rule set id.
     */
    private static readonly KEY_COMBINER = '_';

    /**
     * Prefix for checksum key.
     */
    private static readonly KEY_PREFIX_CHECKSUM = 'checksum';

    /**
     * Prefix for metadata rule set key.
     */
    private static readonly KEY_PREFIX_RULESET_METADATA = 'metadata';

    /**
     * Prefix for lazy metadata rule set key.
     */
    private static readonly KEY_PREFIX_RULESET_LAZY_METADATA = 'lazyMetadata';

    /**
     * Prefix for declarative rules key.
     */
    private static readonly KEY_PREFIX_RULESET_DECLARATIVE_RULES = 'declarativeRules';

    /**
     * Cache of metadata rule sets.
     */
    private static metadataRulesetsCache: Record<string, MetadataRuleSet> = {};

    /**
     * Cache for already created rulesets. Needed to avoid multiple loading
     * of the same ruleset.
     */
    private static ruleSetsCache: Map<string, IRuleSet>;

    /**
     * Path to rule sets cache directory to invalidate it when path changes.
     */
    private static ruleSetsCachePath: string;

    /**
     * Path to rule sets directory.
     */
    private ruleSetsPath: string;

    /**
     * Indicates whether the rule sets loader is initialized.
     */
    private isInitialized: boolean;

    /**
     * Promise that resolves when the initialization is complete.
     * This helps prevent multiple fetches by ensuring {@link RuleSetsLoaderApi.initialize}
     * is only called once, even if invoked multiple times in quick succession.
     */
    private initializerPromise: Promise<void> | undefined;

    /**
     * Cache of checksums retrieved from IDB to avoid repeated database queries.
     * Key format: `<ruleSetsPath>_<ruleSetId>` (e.g., `/path/to/rules_123`)
     * Only stores actual checksum values found in IDB, never undefined.
     * This cache is shared across all instances of the class.
     */
    private static idbChecksumsCache = new Map<string, string>();

    /**
     * Race condition lock map per ruleSetId.
     * Made static to prevent concurrent syncs across different instances.
     */
    private static syncLocks = new Map<string, Promise<void>>();

    /**
     * Creates new {@link RuleSetsLoaderApi}.
     *
     * @param ruleSetsPath Path to rule sets directory.
     */
    constructor(ruleSetsPath: string) {
        this.ruleSetsPath = ruleSetsPath;
        this.isInitialized = false;

        if (RuleSetsLoaderApi.ruleSetsCachePath !== ruleSetsPath) {
            RuleSetsLoaderApi.ruleSetsCachePath = ruleSetsPath;
            RuleSetsLoaderApi.ruleSetsCache = new Map();
        }
    }

    /**
     * Returns key with prefix.
     * Key format: <prefix>_<ruleSetId>, e.g. `metadata_123`.
     *
     * @param keyPrefix Key prefix.
     * @param ruleSetId Rule set id.
     *
     * @returns Key with prefix.
     */
    private static getKey(keyPrefix: string, ruleSetId: number | string): string {
        return `${keyPrefix}${RuleSetsLoaderApi.KEY_COMBINER}${ruleSetId}`;
    }

    /**
     * Returns opened database.
     *
     * @param store Database store name.
     *
     * @returns Promise, resolved with opened database.
     */
    private static async getOpenedDb(store: string): Promise<IDBPDatabase> {
        return IdbSingleton.getOpenedDb(store, () => {
            RuleSetsLoaderApi.idbChecksumsCache.clear();
        });
    }

    /**
     * Gets the value from the IDB database.
     *
     * @param key The key to look up.
     *
     * @returns The value associated with the key, or undefined if the key is not found.
     */
    private static async getValueFromIdb(key: string): Promise<any | undefined> {
        const db = await RuleSetsLoaderApi.getOpenedDb(RuleSetsLoaderApi.DB_STORE_NAME);
        const tx = db.transaction(RuleSetsLoaderApi.DB_STORE_NAME, 'readonly');
        const store = tx.objectStore(RuleSetsLoaderApi.DB_STORE_NAME);

        const value = await store.get(key);

        await tx.done;

        return value;
    }

    /**
     * Gets the checksums of the rule sets.
     *
     * @param ruleSetId Rule set id.
     *
     * @returns Checksums of the rule sets.
     *
     * @throws If the rule sets loader is not initialized or the checksum for the specified rule set is not found.
     */
    private async getChecksum(ruleSetId: string | number): Promise<string | undefined> {
        if (!this.isInitialized) {
            await this.initialize();
        }

        const ruleSetIdWithPrefix = getRuleSetId(ruleSetId);

        return RuleSetsLoaderApi.metadataRulesetsCache[this.ruleSetsPath]?.getChecksum(ruleSetIdWithPrefix);
    }

    /**
     * Initializes the rule sets loader.
     * It loads the metadata ruleset which contains checksums and other metadata
     * needed for rule set management and caching.
     *
     * @throws Error if the metadata ruleset file is not found or its content is invalid.
     */
    private async initialize(): Promise<void> {
        if (this.isInitialized) {
            return;
        }

        if (this.initializerPromise) {
            await this.initializerPromise;
            return;
        }

        const initialize = async (): Promise<void> => {
            try {
                if (!RuleSetsLoaderApi.metadataRulesetsCache[this.ruleSetsPath]) {
                    const metadataRulesetPath = getRuleSetPath(METADATA_RULESET_ID, this.ruleSetsPath);
                    const rawMetadataRuleset = await fetchExtensionResourceText(
                        browser.runtime.getURL(metadataRulesetPath),
                    );
                    // eslint-disable-next-line max-len
                    RuleSetsLoaderApi.metadataRulesetsCache[this.ruleSetsPath] = MetadataRuleSet.deserialize(rawMetadataRuleset);
                }

                this.isInitialized = true;
                this.initializerPromise = undefined;
            } catch (error) {
                logger.error('[tsweb.RuleSetsLoaderApi.initialize]: failed to initialize. Got error: ', error);
                throw error;
            }
        };

        this.initializerPromise = initialize();

        await this.initializerPromise;
    }

    /**
     * Synchronizes the rule set with the IDB database.
     * This method ensures that the rule set is up-to-date in the IDB database.
     * If the rule set is not found in the IDB database, it will be added.
     * If the rule set is found but its checksum does not match, it will be updated.
     *
     * @param ruleSetId Rule set id.
     */
    public async syncRuleSetWithIdb(ruleSetId: string): Promise<void> {
        // Use a per-ruleSet lock to avoid parallel syncs
        const existingLock = RuleSetsLoaderApi.syncLocks.get(ruleSetId);
        if (existingLock) {
            await existingLock;
            return;
        }

        const syncPromise = (async (): Promise<void> => {
            try {
                if (!this.isInitialized) {
                    await this.initialize();
                }

                const checksum = await this.getChecksum(ruleSetId);
                if (!checksum) {
                    logger.error(`[tsweb.RuleSetsLoaderApi.syncRuleSetWithIdb]: Failed to get checksum for rule set: ${ruleSetId}`);
                    return;
                }

                let idbChecksum: string | undefined;

                const cacheKey = `${this.ruleSetsPath}_${ruleSetId}`;

                // Check cache first
                if (RuleSetsLoaderApi.idbChecksumsCache.has(cacheKey)) {
                    idbChecksum = RuleSetsLoaderApi.idbChecksumsCache.get(cacheKey);
                } else {
                    // Not in cache - go to database
                    idbChecksum = await RuleSetsLoaderApi.getValueFromIdb(
                        RuleSetsLoaderApi.getKey(RuleSetsLoaderApi.KEY_PREFIX_CHECKSUM, ruleSetId),
                    );
                    // Only cache if we found a value to avoid storing undefined
                    if (idbChecksum) {
                        RuleSetsLoaderApi.idbChecksumsCache.set(cacheKey, idbChecksum);
                    }
                }

                if (idbChecksum === checksum) {
                    return;
                }

                const ruleSetIdNumber = extractRuleSetId(ruleSetId);
                if (!ruleSetIdNumber) {
                    throw new Error(`Invalid rule set id: ${ruleSetId}`);
                }

                logger.info(`[tsweb.RuleSetsLoaderApi.syncRuleSetWithIdb]: Syncing rule set with IDB: ${ruleSetId} (previous checksum: ${idbChecksum}, current checksum: ${checksum})`);

                const ruleSetPath = getRuleSetPath(ruleSetId, this.ruleSetsPath);
                const rawRuleSet = await fetchExtensionResourceText(browser.runtime.getURL(ruleSetPath));

                const parsedRuleSet = JSON.parse(rawRuleSet);
                const { metadata } = parsedRuleSet[0];

                const db = await RuleSetsLoaderApi.getOpenedDb(RuleSetsLoaderApi.DB_STORE_NAME);
                const tx = db.transaction(RuleSetsLoaderApi.DB_STORE_NAME, 'readwrite');
                const store = tx.objectStore(RuleSetsLoaderApi.DB_STORE_NAME);

                const puts = [
                    store.put(
                        checksum,
                        RuleSetsLoaderApi.getKey(RuleSetsLoaderApi.KEY_PREFIX_CHECKSUM, ruleSetId),
                    ),
                    store.put(
                        JSON.stringify(metadata.metadata),
                        RuleSetsLoaderApi.getKey(RuleSetsLoaderApi.KEY_PREFIX_RULESET_METADATA, ruleSetId),
                    ),
                    store.put(
                        JSON.stringify(metadata.lazyMetadata),
                        RuleSetsLoaderApi.getKey(RuleSetsLoaderApi.KEY_PREFIX_RULESET_LAZY_METADATA, ruleSetId),
                    ),
                    store.put(
                        JSON.stringify(parsedRuleSet.slice(1)),
                        RuleSetsLoaderApi.getKey(RuleSetsLoaderApi.KEY_PREFIX_RULESET_DECLARATIVE_RULES, ruleSetId),
                    ),
                ];

                await Promise.all(puts);

                await tx.done;

                const { conversionMap, rawFilterList } = metadata;

                const preprocessedFilterList = FilterListPreprocessor.preprocessLightweight({
                    rawFilterList,
                    conversionMap,
                });

                await FiltersStorage.setMultiple({
                    [ruleSetIdNumber]: {
                        ...preprocessedFilterList,
                        checksum,
                    },
                });

<<<<<<< HEAD
                logger.info(`[tsweb.RuleSetsLoaderApi.syncRuleSetWithIdb]: Synced rule set with IDB: ${ruleSetId}`);
=======
                // After updating cache in db we should update it in memory cache
                RuleSetsLoaderApi.idbChecksumsCache.set(cacheKey, checksum);

                // Invalidate the ruleset cache since the data has changed
                RuleSetsLoaderApi.ruleSetsCache.delete(ruleSetId);

                logger.info(`[tsweb.RuleSetsLoaderApi.syncRuleSetWithIdb]: Synced rule set with IDB: ${ruleSetId}, checksum: ${checksum}`);
>>>>>>> 7ff1a1f6
            } catch (err) {
                logger.error(`[tsweb.RuleSetsLoaderApi.syncRuleSetWithIdb]: Failed to sync rule set ${ruleSetId}:`, err);
                throw err;
            } finally {
                RuleSetsLoaderApi.syncLocks.delete(ruleSetId);
            }
        })();

        RuleSetsLoaderApi.syncLocks.set(ruleSetId, syncPromise);
        await syncPromise;
    }

    /**
     * If the rule set with the provided ID is already loaded, it will
     * be returned from the cache. Otherwise, it will create a new {@link IRuleSet}
     * from the provided ID and list of {@link IFilter|filters} with lazy
     * loading of this rule set contents.
     *
     * @param ruleSetId Rule set id.
     * @param filterList List of all available {@link IFilter|filters}.
     *
     * @returns New {@link IRuleSet}.
     *
     * @throws If initialization fails or the rule set with the provided ID is not found or invalid.
     */
    public async createRuleSet(
        ruleSetId: string,
        filterList: IFilter[],
    ): Promise<IRuleSet> {
        const ruleSetIdNumber = extractRuleSetId(ruleSetId);

        if (ruleSetIdNumber === null) {
            throw new Error(`Invalid rule set id: ${ruleSetId}`);
        }

        const ruleSetCache = RuleSetsLoaderApi.ruleSetsCache.get(ruleSetId);
        if (ruleSetCache) {
            return ruleSetCache;
        }

        if (!this.isInitialized) {
            await this.initialize();
        }

        await this.syncRuleSetWithIdb(ruleSetId);

        const rawData = await RuleSetsLoaderApi.getValueFromIdb(
            RuleSetsLoaderApi.getKey(RuleSetsLoaderApi.KEY_PREFIX_RULESET_METADATA, ruleSetId),
        );

        const loadLazyData = async (): Promise<string> => RuleSetsLoaderApi.getValueFromIdb(
            RuleSetsLoaderApi.getKey(RuleSetsLoaderApi.KEY_PREFIX_RULESET_LAZY_METADATA, ruleSetId),
        );

        const loadDeclarativeRules = (): Promise<string> => RuleSetsLoaderApi.getValueFromIdb(
            RuleSetsLoaderApi.getKey(RuleSetsLoaderApi.KEY_PREFIX_RULESET_DECLARATIVE_RULES, ruleSetId),
        );

        const {
            data: {
                regexpRulesCount,
                unsafeRulesCount,
                rulesCount,
                unsafeRules,
                ruleSetHashMapRaw,
                badFilterRulesRaw,
            },
            ruleSetContentProvider,
        } = await RuleSet.deserialize(
            ruleSetId,
            rawData,
            loadLazyData,
            loadDeclarativeRules,
            filterList,
        );

        const sources = RulesHashMap.deserializeSources(ruleSetHashMapRaw);
        const ruleSetHashMap = new RulesHashMap(sources);
        // We don't need filter id and line index because this
        // indexedRulesWithHash will be used only for matching $badfilter rules.
        const badFilterRules = badFilterRulesRaw
            .map((rawString) => IndexedNetworkRuleWithHash.createFromNode(0, 0, RuleParser.parse(rawString)))
            .flat();

        const ruleset = new RuleSet(
            ruleSetId,
            rulesCount,
            unsafeRulesCount,
            regexpRulesCount,
            ruleSetContentProvider,
            badFilterRules,
            ruleSetHashMap,
            unsafeRules,
        );

        if (filterList.some((f) => f.getId() === ruleSetIdNumber)) {
            // We save the rule set in the cache only if its filter is loaded.
            RuleSetsLoaderApi.ruleSetsCache.set(ruleSetId, ruleset);
        }

        return ruleset;
    }
}<|MERGE_RESOLUTION|>--- conflicted
+++ resolved
@@ -352,9 +352,6 @@
                     },
                 });
 
-<<<<<<< HEAD
-                logger.info(`[tsweb.RuleSetsLoaderApi.syncRuleSetWithIdb]: Synced rule set with IDB: ${ruleSetId}`);
-=======
                 // After updating cache in db we should update it in memory cache
                 RuleSetsLoaderApi.idbChecksumsCache.set(cacheKey, checksum);
 
@@ -362,7 +359,6 @@
                 RuleSetsLoaderApi.ruleSetsCache.delete(ruleSetId);
 
                 logger.info(`[tsweb.RuleSetsLoaderApi.syncRuleSetWithIdb]: Synced rule set with IDB: ${ruleSetId}, checksum: ${checksum}`);
->>>>>>> 7ff1a1f6
             } catch (err) {
                 logger.error(`[tsweb.RuleSetsLoaderApi.syncRuleSetWithIdb]: Failed to sync rule set ${ruleSetId}:`, err);
                 throw err;
