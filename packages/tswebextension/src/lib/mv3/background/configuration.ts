--- conflicted
+++ resolved
@@ -1,10 +1,5 @@
 import { z as zod } from 'zod';
-<<<<<<< HEAD
-import { configurationValidator, settingsConfigValidator } from '../../common/configuration';
-=======
-
-import { basicFilterValidator, configurationValidator } from '../../common';
->>>>>>> 5082a0c6
+import { basicFilterValidator, configurationValidator, settingsConfigValidator } from '../../common/configuration';
 
 /**
  * Custom filter list configuration validator for MV3.
@@ -15,21 +10,14 @@
      */
     filterId: zod.number(),
 
-<<<<<<< HEAD
-    /**
-     * Filter text content.
-     */
-    content: zod.string(),
+    rawFilterList: zod.string(),
+
+    conversionMap: zod.record(zod.number(), zod.string()),
 
     /**
      * Filter trusted flag.
      */
     trusted: zod.boolean(),
-=======
-    rawFilterList: zod.string(),
-
-    conversionMap: zod.record(zod.number(), zod.string()),
->>>>>>> 5082a0c6
 });
 
 /**
@@ -87,17 +75,12 @@
     // TODO: use settings.collectStats instead?
     filteringLogEnabled: zod.boolean(),
 
-<<<<<<< HEAD
     settings: settingsConfigMV3,
 
-    // FIXME: Make them UInt8Array
-    userrules: zod.array(zod.string()),
-=======
     /**
      * List of rules added by user.
      */
     userrules: customFilterMV3Validator.omit({ filterId: true }),
->>>>>>> 5082a0c6
 });
 
 /**
