import {
    DeclarativeFilterConverter,
    type ConversionResult,
    type IFilter,
    type IRuleSet,
    type UpdateStaticRulesOptions,
} from '@adguard/tsurlfilter/es/declarative-converter';
import browser from 'webextension-polyfill';

import { logger } from '../../common/utils/logger';
import { getErrorMessage } from '../../common/error';

export type { ConversionResult };

export const USER_FILTER_ID = 0;

/**
 * UserRulesApi knows how to handle dynamic rules: apply a list of custom
 * filters along with user rules and disable all dynamic rules
 * when the filtration is stopped.
 */
export default class UserRulesApi {
    /**
     * The maximum number of regular expression rules that an extension can add.
     * This limit is evaluated separately for the set of session rules,
     * dynamic rules and those specified in the rule_resources file.
     *
     * @returns Maximum number of regular expression rules.
     */
    private static get MAX_NUMBER_OF_REGEX_RULES(): number {
        return browser.declarativeNetRequest.MAX_NUMBER_OF_REGEX_RULES;
    }

    /**
     * The maximum number of combined dynamic and session scoped rules an extension can add.
     * In Chrome, this limit is enforced for the combination of dynamic and session scoped rules.
     * In Firefox, each ruleset has its own quota.
     *
     * @returns Maximum number of combined dynamic and session rules.
     */
    private static get MAX_NUMBER_OF_DYNAMIC_AND_SESSION_RULES(): number {
        return browser.declarativeNetRequest.MAX_NUMBER_OF_DYNAMIC_AND_SESSION_RULES;
    }

    /**
     * Converts custom filters and user rules on the fly into a single merged
     * rule set and applies it via the declarativeNetRequest API.
     *
<<<<<<< HEAD
     * @param userRules String[] contains user rules.
     * @param allowlistRule String with combined allowlist rules in AG format
     * (e.g. '@@$document,domain=example.com|example.org').
=======
     * @param userRules User rules.
>>>>>>> ef522a46
     * @param customFilters List of custom filters.
     * @param staticRuleSets List of static rule sets to apply $badfilter rules
     * from dynamic rules to static.
     * @param resourcesPath String path to web accessible resources,
     * relative to the extension root dir. Should start with leading slash '/'.
     *
     * @returns Converted dynamic rule set with rule set, errors and
     * limitations. @see {@link ConversionResult}.
     *
     * @throws Error if declarativeNetRequest.updateDynamicRules() receives invalid rules
     * e.g. with non-ASCII `urlFilter` value.
     * @see {@link https://developer.chrome.com/docs/extensions/reference/api/declarativeNetRequest#property-RuleCondition-urlFilter}
     */
    public static async updateDynamicFiltering(
<<<<<<< HEAD
        userRules: string[],
        allowlistRule: string,
=======
        userRules: Uint8Array[],
>>>>>>> ef522a46
        customFilters: IFilter[],
        staticRuleSets: IRuleSet[],
        resourcesPath?: string,
    ): Promise<ConversionResult> {
        const filterList = [
<<<<<<< HEAD
            new Filter(
                // NOTE: Here we use USER_FILTER_ID for user rules and allowlist rules.
                // But for tsurlfilter engine we use different filter id for
                // allowlist rules - ALLOWLIST_FILTER_ID.
                // TODO: This need to be changed in the future.
                USER_FILTER_ID,
                { getContent: () => Promise.resolve([allowlistRule].concat(userRules)) },
                // user filter considered as trusted
                true,
            ),
=======
            // FIXME (David, v2.3): Change declarative converter to AST-based
            // new Filter(
            //     USER_FILTER_ID,
            //     { getContent: () => Promise.resolve(userRules) },
            // ),
>>>>>>> ef522a46
            ...customFilters,
        ];

        // Create filter and convert into single rule set
        const converter = new DeclarativeFilterConverter();
        const conversionResult = await converter.convertDynamicRuleSets(
            filterList,
            staticRuleSets,
            {
                resourcesPath,
                maxNumberOfRules: UserRulesApi.MAX_NUMBER_OF_DYNAMIC_AND_SESSION_RULES,
                maxNumberOfRegexpRules: UserRulesApi.MAX_NUMBER_OF_REGEX_RULES,
            },
        );
        const { ruleSet, declarativeRulesToCancel } = conversionResult;

        const declarativeRules = await ruleSet.getDeclarativeRules();

        // Remove existing dynamic rules, in order their ids not interfere with new ones
        await this.removeAllRules();

        await browser.declarativeNetRequest.updateDynamicRules({
            // TODO update rule types returned by getDeclarativeRules();
            addRules: declarativeRules as browser.DeclarativeNetRequest.Rule[],
        });

        if (declarativeRulesToCancel && declarativeRulesToCancel.length > 0) {
            // Apply $badfilter rules from dynamic filters.
            await this.applyBadFilterRules(declarativeRulesToCancel);
        } else {
            // Undoes all previously applied changes.
            await this.cancelAllStaticRulesUpdates(staticRuleSets);
        }

        return conversionResult;
    }

    /**
     * Cancels any disabled rules ids for all static rulesets.
     *
     * @param staticRuleSets List of static {@link IRuleSet}.
     */
    private static async cancelAllStaticRulesUpdates(
        staticRuleSets: IRuleSet[],
    ): Promise<void> {
        const tasks = staticRuleSets.map(async (r) => {
            const rulesetId = r.getId();

            // Get list of current disabled rules ids.
            // FIXME figure out how to implement since it is not available in webextension polyfill
            // @ts-ignore
            const enableRuleIds: number[] = await browser.declarativeNetRequest.getDisabledRuleIds({ rulesetId });

            // And enable all of them.
            // FIXME later
            // @ts-ignore
            return browser.declarativeNetRequest.updateStaticRules({
                rulesetId,
                enableRuleIds,
            });
        });

        try {
            await Promise.all(tasks);
        } catch (e) {
            // eslint-disable-next-line max-len
            logger.error(`[tswebextension.cancelAllStaticRulesUpdates]: cannot cancel all updates to static rules due to: ${getErrorMessage(e)}`);
        }
    }

    /**
     * Applies rules with $badfilter modifier which can cancel other rules from
     * static filters which already converted to declarative rules.
     *
     * @param declarativeRulesToCancel List of {@link UpdateStaticRulesOptions}.
     */
    private static async applyBadFilterRules(
        declarativeRulesToCancel: UpdateStaticRulesOptions[],
    ): Promise<void> {
        const tasks = declarativeRulesToCancel.map(async ({
            rulesetId,
            disableRuleIds: ruleIdsToDisable,
        }) => {
            // Get list of current disabled rules ids.
            // FIXME later
            // @ts-ignore
            const disabledRuleIds: number[] = await browser.declarativeNetRequest.getDisabledRuleIds({ rulesetId });

            // Collect rules which should be enabled.
            const enableRuleIds = disabledRuleIds.filter((id) => !ruleIdsToDisable.includes(id));

            // Filter only that rules which are not disabled already.
            const disableRuleIds = ruleIdsToDisable.filter((id) => !disabledRuleIds.includes(id));

            // FIXME later
            // @ts-ignore
            return browser.declarativeNetRequest.updateStaticRules({
                rulesetId,
                enableRuleIds,
                disableRuleIds,
            });
        });

        try {
            await Promise.all(tasks);
        } catch (e) {
            // eslint-disable-next-line max-len
            logger.error(`[tswebextension.applyBadFilterRules]: cannot apply updates to static rules due to: ${getErrorMessage(e)}`);
        }
    }

    /**
     * Disables all enabled dynamic rules.
     */
    public static async removeAllRules(): Promise<void> {
        // Get existing dynamic rules
        const existingRules = await browser.declarativeNetRequest.getDynamicRules();
        const existingRulesIds = existingRules.map((rule) => rule.id);

        // Remove existing dynamic rules
        await browser.declarativeNetRequest.updateDynamicRules({ removeRuleIds: existingRulesIds });
    }
}<|MERGE_RESOLUTION|>--- conflicted
+++ resolved
@@ -46,13 +46,9 @@
      * Converts custom filters and user rules on the fly into a single merged
      * rule set and applies it via the declarativeNetRequest API.
      *
-<<<<<<< HEAD
      * @param userRules String[] contains user rules.
      * @param allowlistRule String with combined allowlist rules in AG format
      * (e.g. '@@$document,domain=example.com|example.org').
-=======
-     * @param userRules User rules.
->>>>>>> ef522a46
      * @param customFilters List of custom filters.
      * @param staticRuleSets List of static rule sets to apply $badfilter rules
      * from dynamic rules to static.
@@ -67,18 +63,14 @@
      * @see {@link https://developer.chrome.com/docs/extensions/reference/api/declarativeNetRequest#property-RuleCondition-urlFilter}
      */
     public static async updateDynamicFiltering(
-<<<<<<< HEAD
-        userRules: string[],
+        userRules: Uint8Array[],
         allowlistRule: string,
-=======
-        userRules: Uint8Array[],
->>>>>>> ef522a46
         customFilters: IFilter[],
         staticRuleSets: IRuleSet[],
         resourcesPath?: string,
     ): Promise<ConversionResult> {
         const filterList = [
-<<<<<<< HEAD
+            // FIXME: (David, v2.3): Change declarative converter to AST-based
             new Filter(
                 // NOTE: Here we use USER_FILTER_ID for user rules and allowlist rules.
                 // But for tsurlfilter engine we use different filter id for
@@ -89,13 +81,6 @@
                 // user filter considered as trusted
                 true,
             ),
-=======
-            // FIXME (David, v2.3): Change declarative converter to AST-based
-            // new Filter(
-            //     USER_FILTER_ID,
-            //     { getContent: () => Promise.resolve(userRules) },
-            // ),
->>>>>>> ef522a46
             ...customFilters,
         ];
 
