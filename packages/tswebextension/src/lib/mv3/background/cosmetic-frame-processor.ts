--- conflicted
+++ resolved
@@ -9,19 +9,13 @@
     type HandleMainFrameProps,
 } from '../../common/cosmetic-frame-processor';
 import { tabsApi } from '../tabs/tabs-api';
-<<<<<<< HEAD
-import { type FrameMV3 } from '../tabs/frame';
-=======
 import { type PreparedCosmeticResultMV3, type FrameMV3 } from '../tabs/frame';
->>>>>>> 7ff1a1f6
 
 import { appContext } from './app-context';
 import { DocumentApi } from './document-api';
 import { engineApi } from './engine-api';
 import { CosmeticApi } from './cosmetic-api';
 import { UserScriptsApi } from './user-scripts-api';
-<<<<<<< HEAD
-=======
 
 /**
  * Result of splitting script rules into local and remote. Details in schema:
@@ -51,7 +45,6 @@
      */
     remoteRules: CosmeticRule[];
 };
->>>>>>> 7ff1a1f6
 
 /**
  * Cosmetic frame processor.
@@ -241,55 +234,14 @@
         }
 
         const cosmeticResult = engineApi.getCosmeticResult(url, matchingResult.getCosmeticOption());
-<<<<<<< HEAD
-
-        const { configuration } = appContext;
-        const areHitsStatsCollected = configuration?.settings.collectStats || false;
-=======
->>>>>>> 7ff1a1f6
 
         const preparedCosmeticResult = CosmeticFrameProcessor.prepareCosmeticResult(cosmeticResult);
 
-<<<<<<< HEAD
-        const partialFrameContext: Partial<FrameMV3> = { matchingResult, cosmeticResult };
-
-        /**
-         * If user scripts API is supported, we should store one combined script
-         * text, because it will be injected once and it is more efficient.
-         */
-        if (UserScriptsApi.isSupported) {
-            const scriptText = CosmeticApi.getScriptText(cosmeticResult.getScriptRules());
-
-            partialFrameContext.preparedCosmeticResult = {
-                cssText,
-                scriptText,
-            };
-        } else {
-            /**
-             * Otherwise, we should store separate script texts and scriptlet
-             * data, because they will be injected separately with different
-             * params.
-             */
-            const {
-                scriptTexts,
-                scriptletDataList,
-            } = CosmeticApi.getScriptsAndScriptletsData(cosmeticResult);
-
-            partialFrameContext.preparedCosmeticResult = {
-                cssText,
-                scriptTexts,
-                scriptletDataList,
-            };
-        }
-
-        tabsApi.updateFrameContext(tabId, frameId, partialFrameContext);
-=======
         tabsApi.updateFrameContext(tabId, frameId, {
             matchingResult,
             cosmeticResult,
             preparedCosmeticResult,
         });
->>>>>>> 7ff1a1f6
     }
 
     /**
