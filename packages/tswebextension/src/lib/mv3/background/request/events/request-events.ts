<<<<<<< HEAD
import browser, { WebRequest } from 'webextension-polyfill';
import { RequestType, type HTTPMethod } from '@adguard/tsurlfilter';
=======
import browser, { type WebRequest } from 'webextension-polyfill';
import type { HTTPMethod } from '@adguard/tsurlfilter';
>>>>>>> a87f769e

import { requestContextStorage, RequestContextState } from '../request-context-storage';
import { RequestEvent, type RequestData } from './request-event';
import { isThirdPartyRequest, getRequestType, isHttpRequest } from '../../../../common';
import { tabsApi, type TabFrameRequestContext } from '../../../tabs/tabs-api';
import { MAIN_FRAME_ID } from '../../../tabs/frame';

const MAX_URL_LENGTH = 1024 * 16;

type ChromiumBrowser = typeof browser & {
    webRequest: {
        OnHeadersReceivedOptions: unknown
        OnBeforeSendHeadersOptions: unknown
    }
};

type OnBeforeRequestDetailsType = WebRequest.OnBeforeRequestDetailsType & {
    /**
     * The UUID of the document making the request.
     */
    documentId?: string;
};

/**
 * Request events class.
 */
export class RequestEvents {
    public static onBeforeRequest = new RequestEvent<
        OnBeforeRequestDetailsType,
        WebRequest.OnBeforeRequestOptions
    >();

    public static onBeforeSendHeaders = new RequestEvent<
        WebRequest.OnBeforeSendHeadersDetailsType,
        WebRequest.OnBeforeSendHeadersOptions
    >();

    public static onHeadersReceived = new RequestEvent<
        WebRequest.OnHeadersReceivedDetailsType,
        WebRequest.OnHeadersReceivedOptions
    >();

    public static onCompleted = new RequestEvent<
        WebRequest.OnCompletedDetailsType,
        WebRequest.OnCompletedOptions
    >();

    public static onErrorOccurred = new RequestEvent<
        WebRequest.OnErrorOccurredDetailsType,
        WebRequest.OnErrorOccurredOptions
    >();

    /**
     * Initializes request events service.
     */
    public static init(): void {
        // TODO: Maybe remove RequestEvents and RequestEvent layers?
        RequestEvents.onBeforeRequest.init(
            browser.webRequest.onBeforeRequest,
            RequestEvents.handleOnBeforeRequest,
            { urls: ['<all_urls>'] },
            ['requestBody'],
        );

        const onBeforeSendHeadersOptions: WebRequest.OnBeforeSendHeadersOptions[] = ['requestHeaders'];

        const onBeforeSendHeadersOptionTypes = (browser as ChromiumBrowser).webRequest.OnBeforeSendHeadersOptions;

        if (typeof onBeforeSendHeadersOptionTypes !== 'undefined'
            && Object.prototype.hasOwnProperty.call(onBeforeSendHeadersOptionTypes, 'EXTRA_HEADERS')) {
            onBeforeSendHeadersOptions.push('extraHeaders');
        }

        RequestEvents.onBeforeSendHeaders.init(
            browser.webRequest.onBeforeSendHeaders,
            RequestEvents.handleOnBeforeSendHeaders,
            { urls: ['<all_urls>'] },
            onBeforeSendHeadersOptions,
        );

        const onHeadersReceivedOptions: WebRequest.OnHeadersReceivedOptions[] = ['responseHeaders'];

        const onHeadersReceivedOptionTypes = (browser as ChromiumBrowser).webRequest.OnHeadersReceivedOptions;

        if (typeof onHeadersReceivedOptionTypes !== 'undefined'
            && Object.prototype.hasOwnProperty.call(onBeforeSendHeadersOptionTypes, 'EXTRA_HEADERS')) {
            onHeadersReceivedOptions.push('extraHeaders');
        }

        RequestEvents.onHeadersReceived.init(
            browser.webRequest.onHeadersReceived,
            RequestEvents.handleOnHeadersReceived,
            { urls: ['<all_urls>'] },
            onHeadersReceivedOptions,
        );

        RequestEvents.onCompleted.init(
            browser.webRequest.onCompleted,
            RequestEvents.handleOnCompleted,
            { urls: ['<all_urls>'] },
            ['responseHeaders'],
        );

        RequestEvents.onErrorOccurred.init(
            browser.webRequest.onErrorOccurred,
            RequestEvents.handleOnErrorOccurred,
            { urls: ['<all_urls>'] },
        );
    }

    /**
     * Handles onBeforeRequest event.
     *
     * @param details WebRequest details.
     * @returns Request data.
     */
    private static handleOnBeforeRequest(
        details: OnBeforeRequestDetailsType,
    ): RequestData<OnBeforeRequestDetailsType> {
        const {
            requestId,
            type,
            tabId,
            parentFrameId,
            originUrl,
            initiator,
            method,
            timeStamp,
        } = details;

        let { url, frameId } = details;

        /**
         * Truncate too long urls.
         *
         * @see {@link https://github.com/AdguardTeam/AdguardBrowserExtension/issues/1493}
         */
        if (url.length > MAX_URL_LENGTH) {
            url = url.slice(0, MAX_URL_LENGTH);
        }

        /**
         * FF sends http instead of ws protocol at the http-listeners layer
         * Although this is expected, as the Upgrade request is indeed an HTTP request,
         * we use a chromium based approach in this case.
         */
        if (type === 'websocket' && isHttpRequest(url)) {
            url = url.replace(/^http(s)?:/, 'ws$1:');
        }

        const { requestType, contentType } = getRequestType(type);

        const isDocumentRequest = requestType === RequestType.Document;

        // Pre-rendered documents can have a frame ID other than zero
        frameId = isDocumentRequest ? MAIN_FRAME_ID : details.frameId;

        let requestFrameId = isDocumentRequest ? frameId : parentFrameId;

        // Relate request to main_frame
        if (requestFrameId === -1) {
            requestFrameId = 0;
        }

        // To mark requests started via navigation from the address bar (real
        // request or pre-render, it does not matter) as first-party requests,
        // we get only part of the request context to record only the tab and
        // frame information before calculating the request referrer.
        const tabFrameRequestContext: TabFrameRequestContext = {
            requestUrl: url,
            requestType,
            requestId,
            frameId,
            tabId,
        };

        if (isDocumentRequest || requestType === RequestType.SubDocument) {
            // Saves the current tab url to retrieve it correctly below.
            tabsApi.handleFrameRequest(tabFrameRequestContext);
        }

        const referrerUrl = originUrl
            || initiator
            // Comparison of the requested url with the tab frame url in case of
            // a navigation change from the browser address bar.
            || tabsApi.getTabMainFrame(tabId)?.url
            || tabsApi.getTabFrame(tabId, requestFrameId)?.url
            || url;

        // Retrieve the rest part of the request context for record all fields.
        const requestContext = requestContextStorage.create(requestId, {
            ...tabFrameRequestContext,
            state: RequestContextState.BeforeRequest,
            timestamp: timeStamp,
            thirdParty: isThirdPartyRequest(url, referrerUrl),
            referrerUrl,
            contentType,
            method: method as HTTPMethod,
        });

        return { details, context: requestContext };
    }

    /**
     * Handles onBeforeSendHeaders event.
     *
     * @param details WebRequest details.
     * @returns Request data.
     */
    private static handleOnBeforeSendHeaders(
        details: WebRequest.OnBeforeSendHeadersDetailsType,
    ): RequestData<WebRequest.OnBeforeSendHeadersDetailsType> {
        const { requestId, timeStamp, requestHeaders } = details;

        const context = requestContextStorage.update(requestId, {
            state: RequestContextState.BeforeSendHeaders,
            timestamp: timeStamp,
            requestHeaders,
        });

        return { details, context };
    }

    /**
     * Handles onHeadersReceived event.
     *
     * @param details WebRequest details.
     * @returns Request data with context.
     */
    private static handleOnHeadersReceived(
        details: WebRequest.OnHeadersReceivedDetailsType,
    ): RequestData<WebRequest.OnHeadersReceivedDetailsType> {
        const {
            requestId,
            responseHeaders,
        } = details;

        const context = requestContextStorage.update(requestId, {
            state: RequestContextState.HeadersReceived,
            responseHeaders,
        });

        return { details, context };
    }

    /**
     * Handles onCompleted event.
     *
     * @param details WebRequest details.
     * @returns Request data with context.
     */
    private static handleOnCompleted(
        details: WebRequest.OnCompletedDetailsType,
    ): RequestData<WebRequest.OnCompletedDetailsType> {
        const { requestId, timeStamp } = details;

        const context = requestContextStorage.update(requestId, {
            state: RequestContextState.Completed,
            timestamp: timeStamp,
        });

        return { details, context };
    }

    /**
     * Handles onErrorOccurred event.
     *
     * @param details WebRequest details.
     * @returns Request data with context.
     */
    private static handleOnErrorOccurred(
        details: WebRequest.OnErrorOccurredDetailsType,
    ): RequestData<WebRequest.OnErrorOccurredDetailsType> {
        const { requestId, timeStamp } = details;

        const context = requestContextStorage.update(requestId, {
            state: RequestContextState.Error,
            timestamp: timeStamp,
        });

        return { details, context };
    }
}<|MERGE_RESOLUTION|>--- conflicted
+++ resolved
@@ -1,10 +1,5 @@
-<<<<<<< HEAD
-import browser, { WebRequest } from 'webextension-polyfill';
+import browser, { type WebRequest } from 'webextension-polyfill';
 import { RequestType, type HTTPMethod } from '@adguard/tsurlfilter';
-=======
-import browser, { type WebRequest } from 'webextension-polyfill';
-import type { HTTPMethod } from '@adguard/tsurlfilter';
->>>>>>> a87f769e
 
 import { requestContextStorage, RequestContextState } from '../request-context-storage';
 import { RequestEvent, type RequestData } from './request-event';
