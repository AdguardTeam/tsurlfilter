--- conflicted
+++ resolved
@@ -169,10 +169,6 @@
 import { CspService } from './services/csp-service';
 import { PermissionsPolicyService } from './services/permissions-policy-service';
 import { StealthService } from './services/stealth-service';
-<<<<<<< HEAD
-import { UserScriptsApi } from './user-scripts-api';
-=======
->>>>>>> 7ff1a1f6
 import { documentBlockingService } from './services/document-blocking-service';
 
 /**
@@ -426,20 +422,11 @@
             return;
         }
 
-<<<<<<< HEAD
-        if (UserScriptsApi.isSupported) {
-            CosmeticApi.applyJsFuncsAndScriptletsViaUserScriptsApi(tabId, frameId);
-        } else {
-            CosmeticApi.applyJsFuncs(tabId, frameId);
-            CosmeticApi.applyScriptlets(tabId, frameId);
-        }
-=======
         // Note: this is an async function, but we will not await it because
         // events do not support async listeners.
         CosmeticApi.applyCosmeticRules(tabId, frameId, false).catch((e) => {
             logger.error(`[tsweb.WebRequestApi.onResponseStarted]: error applying cosmetic rules for tabId ${tabId} and frameId ${frameId}`, e);
         });
->>>>>>> 7ff1a1f6
     }
 
     /**
@@ -716,13 +703,8 @@
 
         if (requestType === RequestType.Document || requestType === RequestType.SubDocument) {
             const frameContext = tabsApi.getFrameContext(tabId, frameId);
-<<<<<<< HEAD
-            if (!frameContext?.cosmeticResult) {
-                logger.debug(`[tsweb.WebRequestApi.onCompleted]: cannot log script rules due to not having cosmetic result for tabId: ${tabId}, frameId: ${frameId}.`);
-=======
             if (!frameContext?.preparedCosmeticResult) {
                 logger.debug(`[tsweb.WebRequestApi.onCompleted]: cannot log script rules due to not having prepared cosmetic result for tabId: ${tabId}, frameId: ${frameId}.`);
->>>>>>> 7ff1a1f6
                 return;
             }
 
@@ -785,14 +767,11 @@
 
         if (WebRequestApi.isAssistantFrame(tabId, details)) {
             logger.debug(`[tsweb.WebRequestApi.onCommitted]: assistant frame detected, skipping cosmetics injection for tabId ${tabId} and frameId: ${frameId}`);
-<<<<<<< HEAD
-=======
             return;
         }
 
         if (!CosmeticApi.shouldApplyCosmetics(tabId, details.url)) {
             logger.debug(`[tsweb.WebRequestApi.onCommitted]: Skipping cosmetics injection for background or extension page with tabId ${tabId}, frameId ${frameId} and url ${details.url}`);
->>>>>>> 7ff1a1f6
             return;
         }
 
@@ -801,24 +780,9 @@
             return;
         }
 
-        const tasks = [
-            CosmeticApi.applyCss(tabId, frameId),
-        ];
-
-        if (UserScriptsApi.isSupported) {
-            tasks.push(CosmeticApi.applyJsFuncsAndScriptletsViaUserScriptsApi(tabId, frameId));
-        } else {
-            tasks.push(CosmeticApi.applyJsFuncs(tabId, frameId));
-            tasks.push(CosmeticApi.applyScriptlets(tabId, frameId));
-        }
-
         // Note: this is an async function, but we will not await it because
         // events do not support async listeners.
-<<<<<<< HEAD
-        Promise.all(tasks).catch((e) => {
-=======
         CosmeticApi.applyCosmeticRules(tabId, frameId, true).catch((e) => {
->>>>>>> 7ff1a1f6
             logger.error('[tsweb.WebRequestApi.onCommitted]: error on cosmetics injection: ', e);
         });
     }
