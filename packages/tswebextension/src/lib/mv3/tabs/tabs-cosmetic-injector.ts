--- conflicted
+++ resolved
@@ -6,7 +6,6 @@
 import { CosmeticFrameProcessor } from '../background/cosmetic-frame-processor';
 import { ContentType } from '../../common/request-type';
 import { appContext } from '../background/app-context';
-import { UserScriptsApi } from '../background/user-scripts-api';
 
 import { FrameMV3 } from './frame';
 import { tabsApi } from './tabs-api';
@@ -107,31 +106,6 @@
                 return;
             }
 
-<<<<<<< HEAD
-            const tasks = [
-                CosmeticApi.applyCss(tabId, frameId),
-            ];
-
-            if (UserScriptsApi.isSupported) {
-                tasks.push(CosmeticApi.applyJsFuncsAndScriptletsViaUserScriptsApi(tabId, frameId));
-            } else {
-                tasks.push(CosmeticApi.applyJsFuncs(tabId, frameId));
-                tasks.push(CosmeticApi.applyScriptlets(tabId, frameId));
-            }
-
-            // TODO: Can be moved to CosmeticApi.injectCosmetic() like in MV2
-            // since it is used not only here.
-            // Note: this is an async function, but we will not await it because
-            // events do not support async listeners.
-            Promise.all(tasks).catch((e) => {
-                logger.error('[tsweb.TabsCosmeticInjector.processOpenTab]: cannot apply cosmetic rules: ', e);
-            });
-
-            const frameContext = tabsApi.getFrameContext(tabId, frameId);
-            if (!frameContext?.cosmeticResult) {
-                // eslint-disable-next-line max-len
-                logger.debug(`[tsweb.TabsCosmeticInjector.processOpenTab]: cannot log script rules due to not having cosmetic result for tabId: ${tabId}, frameId: ${frameId}.`);
-=======
             try {
                 await CosmeticApi.applyCosmeticRules(tabId, frameId, true);
             } catch (e) {
@@ -141,7 +115,6 @@
             const frameContext = tabsApi.getFrameContext(tabId, frameId);
             if (!frameContext?.preparedCosmeticResult) {
                 logger.debug(`[tsweb.TabsCosmeticInjector.processOpenTab]: cannot log script rules due to not having prepared cosmetic result for tabId: ${tabId}, frameId: ${frameId}.`);
->>>>>>> 7ff1a1f6
                 return;
             }
 
