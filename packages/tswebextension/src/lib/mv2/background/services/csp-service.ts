--- conflicted
+++ resolved
@@ -2,20 +2,12 @@
 import { nanoid } from 'nanoid';
 import { NetworkRuleOption, CSP_HEADER_NAME } from '@adguard/tsurlfilter';
 
-<<<<<<< HEAD
-import {
-    ContentType,
-} from '../../../common/request-type';
+import { ContentType } from '../../../common/request-type';
 import {
     defaultFilteringLog,
     FilteringEventType,
     type FilteringLogInterface,
-} from '../../../common/filtering-log';
-=======
-import { ContentType } from '../../../common/request-type';
-import { defaultFilteringLog, FilteringEventType } from '../../../common/filtering-log';
-import { FilteringLogInterface } from '../../../common';
->>>>>>> aaa0e4dd
+} from '../../../common';
 import {
     type RequestContext,
     requestContextStorage,
@@ -26,17 +18,6 @@
  * Content Security Policy Headers filtering service module.
  */
 export class CspService {
-    private filteringLog: FilteringLogInterface;
-
-    /**
-     * Constructor.
-     *
-     * @param filteringLog Filtering log.
-     */
-    constructor(filteringLog: FilteringLogInterface) {
-        this.filteringLog = filteringLog;
-    }
-
     /**
      * Filtering log.
      */
@@ -78,16 +59,13 @@
 
         for (let i = 0; i < cspRules.length; i += 1) {
             const rule = cspRules[i];
-<<<<<<< HEAD
             if (rule.isOptionEnabled(NetworkRuleOption.Header)) {
                 const responseHeaderMatch = rule.matchResponseHeaders(responseHeaders);
                 if (!responseHeaderMatch || rule.isAllowlist()) {
                     continue;
                 }
             }
-=======
 
->>>>>>> aaa0e4dd
             // Don't forget: getCspRules returns all $csp rules, we must directly check that the rule is blocking.
             if (RequestBlockingApi.isRequestBlockedByRule(rule)) {
                 const cspHeaderValue = rule.getAdvancedModifierValue();
@@ -97,23 +75,6 @@
                         name: CSP_HEADER_NAME,
                         value: cspHeaderValue,
                     });
-<<<<<<< HEAD
-
-                    this.filteringLog.publishEvent({
-                        type: FilteringEventType.ApplyCspRule,
-                        data: {
-                            tabId,
-                            eventId: nanoid(),
-                            requestUrl,
-                            frameUrl: referrerUrl,
-                            frameDomain: getDomain(referrerUrl),
-                            requestType: ContentType.Csp,
-                            rule,
-                            timestamp: Date.now(),
-                        },
-                    });
-=======
->>>>>>> aaa0e4dd
                 }
             }
 
