--- conflicted
+++ resolved
@@ -4,15 +4,7 @@
 
 import { redirectsCache } from './redirects-cache';
 import { redirectsTokensCache } from './redirects-tokens-cache';
-<<<<<<< HEAD
-import { isFirefox } from '../../utils';
 import { logger } from '../../../../common/utils/logger';
-
-const BASE_64 = 'base64';
-const CONTENT_TYPE_SEPARATOR = ';';
-=======
-import { logger } from '../../../../common';
->>>>>>> 6c178e41
 
 /**
  * Service for working with redirects.
@@ -69,28 +61,9 @@
             return null;
         }
 
-<<<<<<< HEAD
-        if (redirectSource.isBlocking) {
-            // For blocking redirects we generate additional search params.
-            const params = this.blockingUrlParams(title, requestUrl);
-            // TODO: 'redirects/' should be moved to extension part
-            return this.resourcesService.createResourceUrl(`redirects/${redirectSource.file}`, params);
-        }
-
-        if (isFirefox) {
-            // Firefox throws same origin policy error when trying to load redirect resource from data url,
-            // so we use the old way to load redirect resources.
-            // https://bugzilla.mozilla.org/show_bug.cgi?id=1016491
-            // https://www.rfc-editor.org/rfc/rfc6454#section-5
-            return this.resourcesService.createResourceUrl(`redirects/${redirectSource.file}`);
-        }
-
-        return this.createRedirectDataUrl(redirectSource);
-=======
         // For blocking redirects we generate additional search params.
         const params = this.blockingUrlParams(title, requestUrl);
         return this.resourcesService.createResourceUrl(`redirects/${redirectSource.file}`, params);
->>>>>>> 6c178e41
     }
 
     /**
