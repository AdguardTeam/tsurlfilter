import browser from 'webextension-polyfill';
<<<<<<< HEAD
import { StringRuleList, STEALTH_MODE_FILTER_ID, StealthOptionName } from '@adguard/tsurlfilter';
=======
import { IRuleList, BufferRuleList } from '@adguard/tsurlfilter';
>>>>>>> 90353f7c
import type { NetworkRule, MatchingResult } from '@adguard/tsurlfilter';

import { StealthActions, StealthService } from './services/stealth-service';
import { RequestContext } from './request';
import {
    FilteringLogInterface,
    defaultFilteringLog,
    StealthConfig,
    logger,
    getErrorMessage,
} from '../../common';
import { appContext, type AppContext } from './context';

/**
 * Stealth api implementation.
 */
export class StealthApi {
    /**
     * Privacy permission for block webrtc stealth setting.
     */
    private static readonly PRIVACY_PERMISSIONS = {
        permissions: ['privacy'],
    };

    /**
     * Stealth service.
     */
    private readonly stealthService: StealthService;

    /**
     * Filtering log.
     */
    private readonly filteringLog: FilteringLogInterface;

    /**
     * App context.
     */
    private readonly appContext: AppContext;

    /**
     * Stealth configuration.
     *
     * @returns App Stealth configuration or undefined.
     */
    private get configuration(): StealthConfig | undefined {
        return this.appContext.configuration?.settings.stealth;
    }

    /**
     * Gets app stealth mode status.
     *
     * @returns True if stealth mode is enabled, otherwise returns false.
     */
    private get isStealthModeEnabled(): boolean {
        return Boolean(this.appContext.configuration?.settings.stealthModeEnabled);
    }

    /**
     * Gets app filtering status.
     *
     * TODO: This method is duplicated in {@link EngineApi}. Consider moving it to {@link appContext}
     *  itself (DRY). But appContext supposed to be deleted (v.zhelvis).
     *
     * @returns True if filtering is enabled, otherwise returns false.
     */
    private get isFilteringEnabled(): boolean {
        return Boolean(this.appContext.configuration?.settings.filteringEnabled);
    }

    /**
     * Stealth API constructor.
     *
     * @param appContextInstance App context.
     * @param filteringLog Filtering log.
     */
    constructor(appContextInstance: AppContext, filteringLog: FilteringLogInterface) {
        this.appContext = appContextInstance;
        this.filteringLog = filteringLog;
        this.stealthService = new StealthService(this.appContext, this.filteringLog);
    }

    /**
     * Requires privacy permissions and updates browser privacy.network
     * settings depending on blocking WebRTC or not.
     */
    public async updateWebRtcPrivacyPermissions(): Promise<void> {
        if (!StealthApi.canBlockWebRTC()) {
            return;
        }

        try {
            const isPermissionsGranted = await browser.permissions.contains(StealthApi.PRIVACY_PERMISSIONS);

            if (isPermissionsGranted) {
                await this.handleBlockWebRTC();
            }
        } catch (e) {
            logger.error(getErrorMessage(e));
        }
    }

    /**
     * Returns rule list with stealth mode rules.
     *
     * @returns String rule list or null.
     */
<<<<<<< HEAD
    public getStealthModeRuleList(): StringRuleList | null {
        if (!this.stealthService || !this.isStealthModeEnabled) {
=======
    public getStealthModeRuleList(): IRuleList | null {
        if (!this.engine || !this.isStealthModeEnabled) {
>>>>>>> 90353f7c
            return null;
        }

        const rulesTexts = this.stealthService.getCookieRulesTexts().join('\n');

<<<<<<< HEAD
        return new StringRuleList(STEALTH_MODE_FILTER_ID, rulesTexts, false, false);
=======
        return new BufferRuleList(StealthApi.STEALTH_MODE_FILTER_ID, rulesTexts, false, false);
>>>>>>> 90353f7c
    }

    /**
     * Stealth api onBeforeRequest handler.
     *
     * @param context Request context.
     *
     * @returns True if the headers have been changed.
     */
    public onBeforeSendHeaders(context: RequestContext): boolean {
        if (!context) {
            return false;
        }

        if (!this.isStealthModeEnabled || !this.isFilteringEnabled) {
            return false;
        }

        const stealthActions = this.stealthService.processRequestHeaders(context);

        return stealthActions !== StealthActions.None;
    }

    /**
     * Checks if both stealth mode and filtering are enabled.
     *
     * @returns True if stealth mode and filtering are enabled.
     */
    private isStealthAllowed():boolean {
        return this.isStealthModeEnabled && this.isFilteringEnabled;
    }

    /**
     * Returns stealth script to apply to the frame.
     *
     * TODO this should be expanded for v2.3 to accommodate for $stealth values feature,
     * i.e checking specific stealth options (dnt and referrer)
     * https://github.com/AdguardTeam/tsurlfilter/issues/100.
     *
     * @param mainFrameRule Main frame rule to use if no matching result provided.
     * @param matchingResult Matching result.
     * @returns Stealth script.
     */
    public getStealthScript(mainFrameRule: NetworkRule | null, matchingResult?: MatchingResult | null): string {
        if (!this.isStealthModeEnabled || !this.isFilteringEnabled) {
            return '';
        }

        let documentRule: NetworkRule | null = null;
        // Matching result may be missing in case of dynamically created frames without url
        if (matchingResult) {
            documentRule = matchingResult.documentRule || matchingResult.getStealthRule();
        } else {
            documentRule = mainFrameRule;
        }

        if (documentRule) {
            return '';
        }

        let stealthScript = '';
        if (!matchingResult?.getStealthRule(StealthOptionName.DoNotTrack)) {
            stealthScript += this.getSetDomSignalScript();
        }

        if (!matchingResult?.getStealthRule(StealthOptionName.HideReferrer)) {
            stealthScript += this.getHideDocumentReferrerScript();
        }

        return stealthScript;
    }

    /**
     * Returns set dom signal script if sendDoNotTrack enabled, otherwise empty string.
     *
     * @returns Dom signal script.
     */
    public getSetDomSignalScript(): string {
        return this.stealthService.getSetDomSignalScript();
    }

    /**
     * Returns hide document referrer script if hideDocumentReferrer enabled, otherwise empty string.
     *
     * @returns Hide referrer script.
     */
    public getHideDocumentReferrerScript(): string {
        return this.stealthService.getHideDocumentReferrerScript();
    }

    /**
     * Updates browser privacy.network settings depending on blocking WebRTC or not.
     */
    private async handleBlockWebRTC(): Promise<void> {
        if (!this.configuration) {
            return;
        }

        const webRTCDisabled = this.configuration.blockWebRTC
            && this.isStealthModeEnabled
            && this.isFilteringEnabled;

        try {
            if (webRTCDisabled) {
                await browser.privacy.network.webRTCIPHandlingPolicy.set({
                    value: 'disable_non_proxied_udp',
                    scope: 'regular',
                });
            } else {
                await browser.privacy.network.webRTCIPHandlingPolicy.clear({
                    scope: 'regular',
                });
            }
        } catch (e) {
            logger.error(`Error updating privacy.network settings: ${getErrorMessage(e)}`);
        }

        // privacy.network.peerConnectionEnabled is currently only supported in Firefox
        if (typeof browser.privacy.network.peerConnectionEnabled === 'object') {
            try {
                if (webRTCDisabled) {
                    await browser.privacy.network.peerConnectionEnabled.set({
                        value: false,
                        scope: 'regular',
                    });
                } else {
                    await browser.privacy.network.peerConnectionEnabled.clear({
                        scope: 'regular',
                    });
                }
            } catch (e) {
                logger.error(`Error updating privacy.network settings: ${getErrorMessage(e)}`);
            }
        }
    }

    /**
     * // TODO consider deprecating this method as edge browser is built on chromium now.
     * Checks if there is browser.privacy permission is granted.
     *
     * @returns True if there is browser.privacy permission.
     */
    private static canBlockWebRTC(): boolean {
        // Edge doesn't support privacy api
        // https://developer.mozilla.org/en-US/docs/Mozilla/Add-ons/WebExtensions/API/privacy
        return !!browser.privacy;
    }
}

export const stealthApi = new StealthApi(appContext, defaultFilteringLog);<|MERGE_RESOLUTION|>--- conflicted
+++ resolved
@@ -1,9 +1,10 @@
 import browser from 'webextension-polyfill';
-<<<<<<< HEAD
-import { StringRuleList, STEALTH_MODE_FILTER_ID, StealthOptionName } from '@adguard/tsurlfilter';
-=======
-import { IRuleList, BufferRuleList } from '@adguard/tsurlfilter';
->>>>>>> 90353f7c
+import {
+    IRuleList,
+    BufferRuleList,
+    STEALTH_MODE_FILTER_ID,
+    StealthOptionName,
+} from '@adguard/tsurlfilter';
 import type { NetworkRule, MatchingResult } from '@adguard/tsurlfilter';
 
 import { StealthActions, StealthService } from './services/stealth-service';
@@ -110,23 +111,14 @@
      *
      * @returns String rule list or null.
      */
-<<<<<<< HEAD
-    public getStealthModeRuleList(): StringRuleList | null {
+    public getStealthModeRuleList(): IRuleList | null {
         if (!this.stealthService || !this.isStealthModeEnabled) {
-=======
-    public getStealthModeRuleList(): IRuleList | null {
-        if (!this.engine || !this.isStealthModeEnabled) {
->>>>>>> 90353f7c
             return null;
         }
 
         const rulesTexts = this.stealthService.getCookieRulesTexts().join('\n');
 
-<<<<<<< HEAD
-        return new StringRuleList(STEALTH_MODE_FILTER_ID, rulesTexts, false, false);
-=======
-        return new BufferRuleList(StealthApi.STEALTH_MODE_FILTER_ID, rulesTexts, false, false);
->>>>>>> 90353f7c
+        return new BufferRuleList(STEALTH_MODE_FILTER_ID, rulesTexts, false, false);
     }
 
     /**
