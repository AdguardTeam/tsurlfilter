import browser from 'webextension-polyfill';
import {
    type IRuleList,
    BufferRuleList,
    STEALTH_MODE_FILTER_ID,
    StealthOptionName,
    type NetworkRule, type MatchingResult,
    FilterListPreprocessor,
} from '@adguard/tsurlfilter';

import { StealthService } from './services/stealth-service';
import { type RequestContext } from './request';
import { appContext, type AppContext } from './context';
import { defaultFilteringLog, type FilteringLogInterface } from '../../common/filtering-log';
import { type StealthConfig } from '../../common/configuration';
import { getErrorMessage } from '../../common/error';
import { logger } from '../../common/utils/logger';
import { StealthActions } from '../../common/stealth-actions';

/**
 * Stealth api implementation.
 */
export class StealthApi {
    /**
     * Privacy permission for block webrtc stealth setting.
     */
    private static readonly PRIVACY_PERMISSIONS = {
        permissions: ['privacy'],
    };

    /**
     * Stealth service.
     */
    private readonly stealthService: StealthService;

    /**
     * Filtering log.
     */
    private readonly filteringLog: FilteringLogInterface;

    /**
     * App context.
     */
    private readonly appContext: AppContext;

    /**
     * Stealth configuration.
     *
     * @returns App Stealth configuration or undefined.
     */
    private get configuration(): StealthConfig | undefined {
        return this.appContext.configuration?.settings.stealth;
    }

    /**
     * Gets app stealth mode status.
     *
     * @returns True if stealth mode is enabled, otherwise returns false.
     */
    private get isStealthModeEnabled(): boolean {
        return Boolean(this.appContext.configuration?.settings.stealthModeEnabled);
    }

    /**
     * Gets app filtering status.
     *
     * TODO: This method is duplicated in {@link EngineApi}. Consider moving it to {@link appContext}
     *  itself (DRY). But appContext supposed to be deleted (v.zhelvis).
     *
     * @returns True if filtering is enabled, otherwise returns false.
     */
    private get isFilteringEnabled(): boolean {
        return Boolean(this.appContext.configuration?.settings.filteringEnabled);
    }

    /**
     * Stealth API constructor.
     *
     * @param appContextInstance App context.
     * @param filteringLog Filtering log.
     */
    constructor(appContextInstance: AppContext, filteringLog: FilteringLogInterface) {
        this.appContext = appContextInstance;
        this.filteringLog = filteringLog;
        this.stealthService = new StealthService(this.appContext, this.filteringLog);
    }

    /**
     * Requires privacy permissions and updates browser privacy.network
     * settings depending on blocking WebRTC or not.
     */
    public async updateWebRtcPrivacyPermissions(): Promise<void> {
        if (!StealthApi.canBlockWebRTC()) {
            return;
        }

        try {
            const isPermissionsGranted = await browser.permissions.contains(StealthApi.PRIVACY_PERMISSIONS);

            if (isPermissionsGranted) {
                await this.handleBlockWebRTC();
            }
        } catch (e) {
            logger.error(getErrorMessage(e));
        }
    }

    /**
     * Returns rule list with stealth mode rules.
     *
     * @returns String rule list or null.
     */
    public getStealthModeRuleList(): IRuleList | null {
        if (!this.stealthService || !this.isStealthModeEnabled) {
            return null;
        }

<<<<<<< HEAD
        // FIXME (David, v3.0): Double check, consider make it consistent with allowlist
=======
        // TODO (David): Change to AST generation
>>>>>>> 5082a0c6
        const rulesTexts = this.stealthService.getCookieRulesTexts().join('\n');

        return new BufferRuleList(
            STEALTH_MODE_FILTER_ID,
            FilterListPreprocessor.preprocess(rulesTexts).filterList,
            false,
            false,
        );
    }

    /**
     * Stealth api onBeforeRequest handler.
     *
     * @param context Request context.
     *
     * @returns True if the headers have been changed.
     */
    public onBeforeSendHeaders(context: RequestContext): boolean {
        if (!context) {
            return false;
        }

        if (!this.isStealthModeEnabled || !this.isFilteringEnabled) {
            return false;
        }

        const stealthActions = this.stealthService.processRequestHeaders(context);

        return stealthActions !== StealthActions.None;
    }

    /**
     * Checks if both stealth mode and filtering are enabled.
     *
     * @returns True if stealth mode and filtering are enabled.
     */
    private isStealthAllowed():boolean {
        return this.isStealthModeEnabled && this.isFilteringEnabled;
    }

    /**
     * Returns stealth script to apply to the frame.
     *
     * TODO this should be expanded for v2.3 to accommodate for $stealth values feature,
     * i.e checking specific stealth options (dnt and referrer)
     * https://github.com/AdguardTeam/tsurlfilter/issues/100.
     *
     * @param mainFrameRule Main frame rule to use if no matching result provided.
     * @param matchingResult Matching result.
     * @returns Stealth script.
     */
    public getStealthScript(mainFrameRule: NetworkRule | null, matchingResult?: MatchingResult | null): string {
        if (!this.isStealthModeEnabled || !this.isFilteringEnabled) {
            return '';
        }

        let documentRule: NetworkRule | null = null;
        // Matching result may be missing in case of dynamically created frames without url
        if (matchingResult) {
            documentRule = matchingResult.documentRule || matchingResult.getStealthRule();
        } else {
            documentRule = mainFrameRule;
        }

        if (documentRule) {
            return '';
        }

        let stealthScript = '';
        if (!matchingResult?.getStealthRule(StealthOptionName.DoNotTrack)) {
            stealthScript += this.getSetDomSignalScript();
        }

        if (!matchingResult?.getStealthRule(StealthOptionName.HideReferrer)) {
            stealthScript += this.getHideDocumentReferrerScript();
        }

        return stealthScript;
    }

    /**
     * Returns set dom signal script if sendDoNotTrack enabled, otherwise empty string.
     *
     * @returns Dom signal script.
     */
    public getSetDomSignalScript(): string {
        return this.stealthService.getSetDomSignalScript();
    }

    /**
     * Returns hide document referrer script if hideDocumentReferrer enabled, otherwise empty string.
     *
     * @returns Hide referrer script.
     */
    public getHideDocumentReferrerScript(): string {
        return this.stealthService.getHideDocumentReferrerScript();
    }

    /**
     * Updates browser privacy.network settings depending on blocking WebRTC or not.
     */
    private async handleBlockWebRTC(): Promise<void> {
        if (!this.configuration) {
            return;
        }

        const webRTCDisabled = this.configuration.blockWebRTC
            && this.isStealthModeEnabled
            && this.isFilteringEnabled;

        try {
            if (webRTCDisabled) {
                await browser.privacy.network.webRTCIPHandlingPolicy.set({
                    value: 'disable_non_proxied_udp',
                    scope: 'regular',
                });
            } else {
                await browser.privacy.network.webRTCIPHandlingPolicy.clear({
                    scope: 'regular',
                });
            }
        } catch (e) {
            logger.error(`Error updating privacy.network settings: ${getErrorMessage(e)}`);
        }

        // privacy.network.peerConnectionEnabled is currently only supported in Firefox
        if (typeof browser.privacy.network.peerConnectionEnabled === 'object') {
            try {
                if (webRTCDisabled) {
                    await browser.privacy.network.peerConnectionEnabled.set({
                        value: false,
                        scope: 'regular',
                    });
                } else {
                    await browser.privacy.network.peerConnectionEnabled.clear({
                        scope: 'regular',
                    });
                }
            } catch (e) {
                logger.error(`Error updating privacy.network settings: ${getErrorMessage(e)}`);
            }
        }
    }

    /**
     * // TODO consider deprecating this method as edge browser is built on chromium now.
     * Checks if there is browser.privacy permission is granted.
     *
     * @returns True if there is browser.privacy permission.
     */
    private static canBlockWebRTC(): boolean {
        // Edge doesn't support privacy api
        // https://developer.mozilla.org/en-US/docs/Mozilla/Add-ons/WebExtensions/API/privacy
        return !!browser.privacy;
    }
}

export const stealthApi = new StealthApi(appContext, defaultFilteringLog);<|MERGE_RESOLUTION|>--- conflicted
+++ resolved
@@ -115,11 +115,7 @@
             return null;
         }
 
-<<<<<<< HEAD
-        // FIXME (David, v3.0): Double check, consider make it consistent with allowlist
-=======
         // TODO (David): Change to AST generation
->>>>>>> 5082a0c6
         const rulesTexts = this.stealthService.getCookieRulesTexts().join('\n');
 
         return new BufferRuleList(
