import { type CosmeticResult, type CosmeticRule } from '@adguard/tsurlfilter';

import { USER_FILTER_ID } from '../../common/constants';
import { CosmeticApiCommon, type ContentScriptCosmeticData, type LogJsRulesParams } from '../../common/cosmetic-api';
import { createFrameMatchQuery } from '../../common/utils/create-frame-match-query';
import { logger } from '../../common/utils/logger';

import { appContext } from './app-context';
import { engineApi, tabsApi } from './api';
import { buildScriptText } from './injection-helper';
import { localScriptRulesService } from './services/local-script-rules-service';
import { TabsApi } from './tabs/tabs-api';

/**
 * Data for JS and scriptlet rules for MV2.
 */
type ScriptsAndScriptletsDataMv2 = {
    /**
     * JS and scriptlet rules **combined** script text.
     */
    scriptText: string;
<<<<<<< HEAD
=======
};

type LogJsRulesParamsMv2 = LogJsRulesParams & {
    /**
     * Cosmetic result.
     */
    cosmeticResult: CosmeticResult;
>>>>>>> 7ff1a1f6
};

/**
 * Cosmetic api class.
 * Used to prepare and inject javascript and css into pages.
 */
export class CosmeticApi extends CosmeticApiCommon {
    /**
     * Timeout for cosmetic injection retry on failure.
     */
    private static readonly INJECTION_RETRY_TIMEOUT_MS = 10;

    /**
     * Max number of tries to inject cosmetic rules.
     *
     * Script or style injection may fail in Firefox,
     * e.g. "Error: Missing host permission for the tab",
     * so we need to retry the injection.
     */
    private static readonly INJECTION_MAX_TRIES = 100;

    /**
     * Applies scripts from a cosmetic result. It is possible inject a script
     * only once, because after the first inject, we set a flag in an isolated
     * copy of the window and all next calls to `buildScriptText` will return
     * nothing.
     *
     * @see {@link buildScriptText} for details about multiple injects.
     * @see {@link LocalScriptRulesService} for details about script source.
     *
     * @param tabId Tab id.
     * @param frameId Frame id.
     * @param scriptText Script text.
     *
     * @returns Promise that resolves when the script is injected.
     *
     * @throws Error if the script is not injected due to one of the following reasons:
     * - TabsApi.injectScript() execution error;
     * - app start time is not defined yet.
     */
    public static async injectScript(tabId: number, frameId: number, scriptText: string): Promise<void> {
        return TabsApi.injectScript(
            tabId,
            frameId,
            buildScriptText(scriptText, appContext.startTimeMs),
        );
    }

    /**
     * Applies css from cosmetic result.
     *
     * Patches rule selector adding adguard mark rule info in the content attribute.
     * Example:
     * .selector -> .selector { content: 'adguard{filterId};{ruleText} !important;}.
     *
     * @param tabId Tab id.
     * @param frameId Frame id.
     * @param cssText Css text.
     *
     * @returns Promise that will be fulfilled with no arguments when all the CSS has been inserted.
     * If any error occurs, the promise will be rejected with an error message.
     *
     * @throws Error if the css is not injected due TabsApi.injectCss() execution error.
     */
    public static async injectCss(tabId: number, frameId: number, cssText: string): Promise<void> {
        return TabsApi.injectCss(tabId, frameId, cssText);
    }

    /**
     * Builds scripts from cosmetic rules.
     *
     * @param rules Cosmetic rules.
     * @param frameUrl Frame url.
     *
     * @returns Script text or empty string if no script rules are passed.
     *
     * @todo Move to common class when a way to use appContext in common
     * class will be found.
     */
    public static getScriptText(rules: CosmeticRule[], frameUrl?: string): string {
        const permittedRules = CosmeticApi.sanitizeScriptRules(rules);

        if (permittedRules.length === 0) {
            return '';
        }

        const uniqueScriptStrings = new Set<string>();

        // https://github.com/AdguardTeam/AdguardBrowserExtension/issues/2584
        const debug = appContext?.configuration?.settings?.debugScriptlets;

        const scriptParams = {
            debug,
            frameUrl,
        };

        permittedRules.forEach((rule) => {
            const scriptStr = rule.getScript(scriptParams);
            if (scriptStr) {
                uniqueScriptStrings.add(scriptStr);
            }
        });

        const scriptText = CosmeticApi.combineScripts(uniqueScriptStrings);

        return CosmeticApi.wrapScriptText(scriptText);
    }

    /**
     * Generates script text for JS and scriptlet rules from the cosmetic result.
     *
     * @param cosmeticResult Object containing cosmetic rules.
     * @param frameUrl Frame url.
     *
     * @returns An object with `scriptText` — aggregated script text, wrapped for safe execution.
     */
    public static getScriptsAndScriptletsData(
        cosmeticResult: CosmeticResult,
        frameUrl: string,
    ): ScriptsAndScriptletsDataMv2 {
        const scriptRules = cosmeticResult.getScriptRules();

        const scriptText = CosmeticApi.getScriptText(scriptRules, frameUrl);

        return { scriptText };
    }

    /**
     * Returns content script data for applying cosmetic.
     *
     * @param frameUrl Frame url.
     * @param tabId Tab id.
     * @param frameId Frame id.
     *
     * @returns Content script data for applying cosmetic.
     */
    public static getContentScriptData(
        frameUrl: string,
        tabId: number,
        frameId: number,
    ): ContentScriptCosmeticData {
        const { isStorageInitialized } = appContext;

        const data: ContentScriptCosmeticData = {
            isAppStarted: false,
            areHitsStatsCollected: false,
            extCssRules: null,
        };

        // if storage is not initialized, then app is not ready yet.
        if (!isStorageInitialized) {
            return data;
        }

        const { isAppStarted, configuration } = appContext;

        const areHitsStatsCollected = configuration?.settings.collectStats || false;

        data.isAppStarted = isAppStarted;
        data.areHitsStatsCollected = areHitsStatsCollected;

        const tabContext = tabsApi.getTabContext(tabId);

        if (!tabContext?.info.url) {
            return data;
        }

        let cosmeticResult;

        const frameContext = tabsApi.getFrameContext(tabId, frameId);
        if (!frameContext || !frameContext.cosmeticResult) {
            const matchQuery = createFrameMatchQuery(frameUrl, frameId, tabContext);

            cosmeticResult = engineApi.matchCosmetic(matchQuery);

            tabsApi.updateFrameContext(tabId, frameId, { cosmeticResult });
        } else {
            cosmeticResult = frameContext.cosmeticResult;
        }

        data.extCssRules = CosmeticApi.getExtCssRules(cosmeticResult, areHitsStatsCollected);

        return data;
    }

    /**
     * Logs js rules applied to specific frame.
     *
     * We need a separate function for logging because script rules can be logged before injection
     * to avoid duplicate logs while the js rule is being applied.
     *
     * See {@link WebRequestApi.onBeforeRequest} for details.
     *
     * TODO: Since injection and logging are happened in different places,
     * we do not track was injection successful or not - we log all rules which
     * expected to be applied. We should track injection result.
     *
     * @param params Data for js rule logging.
     */
    public static logScriptRules(params: LogJsRulesParamsMv2): void {
        const scriptRules = CosmeticApi.filterScriptRulesForLog(params);

        super.logScriptRules(params, scriptRules);
    }

    /**
     * Injects cosmetic rules to the specified tab and frame.
     *
     * @param tabId Tab id.
     * @param frameId Frame id.
     */
    public static injectCosmetic(tabId: number, frameId: number): void {
        // Note: this is an async function, but we will not await it
        // because events (where it is used) do not support async listeners.
        Promise.all([
            CosmeticApi.applyJs(tabId, frameId),
            CosmeticApi.applyCss(tabId, frameId),
        ]).catch((e) => {
            logger.error('[tsweb.CosmeticApi.injectCosmetic]: error occurred during injection: ', e);
        });
    }

    /**
     * Injects both js and scriptlet rules to specified tab and frame in MV2.
     *
     * Please note that a separate method is used for scriptlet rules injection in MV3,
     * but in MV2, both js and scriptlet rules are injected together.
     *
     * @param tabId Tab id.
     * @param frameId Frame id.
     * @param tries Number of tries for the injection in case of failure.
     */
    public static async applyJs(tabId: number, frameId: number, tries = 0): Promise<void> {
        const frameContext = tabsApi.getFrameContext(tabId, frameId);

        const scriptText = frameContext?.preparedCosmeticResult?.scriptText;

        if (!scriptText) {
            return;
        }

        try {
            await CosmeticApi.injectScript(tabId, frameId, scriptText);
        } catch (e) {
            // Retry injection if it fails
            if (tries < CosmeticApi.INJECTION_MAX_TRIES) {
                setTimeout(() => {
                    CosmeticApi.applyJs(tabId, frameId, tries + 1);
                }, CosmeticApi.INJECTION_RETRY_TIMEOUT_MS);
            } else {
                logger.debug('[tsweb.CosmeticApi.applyJs]: error occurred during injection', e);
            }
        }
    }

    /**
     * Filters script rules for logging.
     *
     * @param params Data for JS rule logging.
     *
     * @returns Script rules which expected to be applied and logged.
     */
    private static filterScriptRulesForLog(params: LogJsRulesParamsMv2): CosmeticRule[] {
        const scriptRules = params.cosmeticResult.getScriptRules();

        return CosmeticApi.sanitizeScriptRules(scriptRules);
    }

    /**
     * Filters insecure scripts from remote sources.
     *
     * @param rules Cosmetic rules.
     *
     * @returns Permitted script rules.
     */
    private static sanitizeScriptRules(rules: CosmeticRule[]): CosmeticRule[] {
        return rules.filter(CosmeticApi.shouldSanitizeScriptRule);
    }

    /**
     * Predicate to filter out non-local script rules.
     *
     * @param rule Cosmetic rule.
     *
     * @returns True if the rule is a local script rule, otherwise false.
     */
    private static shouldSanitizeScriptRule(rule: CosmeticRule): boolean {
        // Scriptlets should not be excluded for remote filters
        if (rule.isScriptlet) {
            return true;
        }

        // User rules should not be excluded
        const filterId = rule.getFilterListId();
        if (filterId === USER_FILTER_ID) {
            return true;
        }

        /**
         * @see {@link LocalScriptRulesService} for details about script source
         */
        return localScriptRulesService.isLocal(rule);
    }

    /**
     * Injects css to specified tab id and frame id.
     *
     * @param tabId Tab id.
     * @param frameId Frame id.
     * @param tries Number of tries for the injection in case of failure.
     */
    public static async applyCss(tabId: number, frameId: number, tries = 0): Promise<void> {
        const frameContext = tabsApi.getFrameContext(tabId, frameId);

        const cssText = frameContext?.preparedCosmeticResult?.cssText;
        if (!cssText) {
            return;
        }

        try {
            await CosmeticApi.injectCss(tabId, frameId, cssText);
        } catch (e) {
            // Retry injection if it fails
            if (tries < CosmeticApi.INJECTION_MAX_TRIES) {
                setTimeout(() => {
                    CosmeticApi.applyCss(tabId, frameId, tries + 1);
                }, CosmeticApi.INJECTION_RETRY_TIMEOUT_MS);
            } else {
                logger.debug('[tsweb.CosmeticApi.applyCss]: error occurred during injection', e);
            }
        }
    }
}

const cosmeticApi = new CosmeticApi();

export { cosmeticApi };<|MERGE_RESOLUTION|>--- conflicted
+++ resolved
@@ -19,8 +19,6 @@
      * JS and scriptlet rules **combined** script text.
      */
     scriptText: string;
-<<<<<<< HEAD
-=======
 };
 
 type LogJsRulesParamsMv2 = LogJsRulesParams & {
@@ -28,7 +26,6 @@
      * Cosmetic result.
      */
     cosmeticResult: CosmeticResult;
->>>>>>> 7ff1a1f6
 };
 
 /**
