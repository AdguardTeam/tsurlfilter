/* eslint-disable class-methods-use-this */
<<<<<<< HEAD
import { LogLevel } from '@adguard/logger';

=======
import { type AnyRule } from '@adguard/agtree';
>>>>>>> ef522a46
import { WebRequestApi } from './web-request-api';
import {
    type ConfigurationMV2,
    type ConfigurationMV2Context,
    configurationMV2Validator,
} from './configuration';
import { Assistant } from './assistant';
import { type LocalScriptRules, localScriptRulesService } from './services/local-script-rules-service';
import { RequestEvents } from './request';
import { logger } from '../../common/utils/logger';
import type { AppContext } from './context';
import type { StealthApi } from './stealth-api';
import type { TabsApi } from './tabs';
import type { TabsCosmeticInjector } from './tabs/tabs-cosmetic-injector';
import type { EngineApi } from './engine-api';
import type { RedirectsService } from './services/redirects/redirects-service';
import type { DocumentBlockingService } from './services/document-blocking-service';
import type { MessagesApi, MessageHandlerMV2 } from './messages-api';
import type { ExtSessionStorage } from './ext-session-storage';
import type {
    AppInterface,
    EventChannel,
    FilteringLog,
    FilteringLogEvent,
} from '../../common';

/**
 * App implementation for MV2.
 */
export class TsWebExtension implements AppInterface<
ConfigurationMV2,
ConfigurationMV2Context,
void,
MessageHandlerMV2
> {
    /**
     * Fires on filtering log event.
     */
    public onFilteringLogEvent: EventChannel<FilteringLogEvent>;

    /**
     * Fires when a rule has been created from the helper.
     */
    public onAssistantCreateRule = Assistant.onCreateRule;

    /**
     * Gets app running status.
     *
     * @returns True if app started, else false.
     */
    public get isStarted(): boolean {
        // TODO: Remove this check after moving call of storage initialization in extension code.
        // Check this flag before access storage values, because engine methods
        // can be triggered before initialization by extension `onCheckRequestFilterReady` method.
        if (!this.appContext.isStorageInitialized) {
            return false;
        }

        return this.appContext.isAppStarted;
    }

    /**
     * Sets app running status.
     *
     * @param value Status value.
     */
    public set isStarted(value: boolean) {
        this.appContext.isAppStarted = value;
    }

    /**
     * Gets app configuration context.
     *
     * @throws Error if value not set.
     * @returns True if app started, else false.
     */
    public get configuration(): ConfigurationMV2Context {
        if (!this.appContext.configuration) {
            throw new Error('Configuration not set!');
        }

        return this.appContext.configuration;
    }

    /**
     * Sets app configuration context.
     *
     * @param value Status value.
     */
    public set configuration(value: ConfigurationMV2Context) {
        this.appContext.configuration = value;
    }

    /**
     * Creates new instance of {@link TsWebExtension}.
     *
     * @param appContext Top level app context storage.
     * @param tabsApi Wrapper around browser.tabs API.
     * @param engineApi TSUrlFilter Engine wrapper.
     * @param stealthApi Stealth api implementation.
     * @param messagesApi Wrapper around browser.runtime API.
     * @param tabCosmeticInjector Used to inject cosmetic rules into opened tabs on extension start.
     * @param redirectsService Service for working with redirects.
     * @param documentBlockingService Service encapsulate processing of $document modifier rules.
     * @param filteringLog Filtering log API.
     * @param extSessionStorage API for storing data described by SessionStorageSchema in the browser.storage.session.
     */
    constructor(
        private readonly appContext: AppContext,
        private readonly tabsApi: TabsApi,
        private readonly engineApi: EngineApi,
        private readonly stealthApi: StealthApi,
        private readonly messagesApi: MessagesApi,
        private readonly tabCosmeticInjector: TabsCosmeticInjector,
        private readonly redirectsService: RedirectsService,
        private readonly documentBlockingService: DocumentBlockingService,
        private readonly filteringLog: FilteringLog,
        private readonly extSessionStorage: ExtSessionStorage,
    ) {
        this.onFilteringLogEvent = this.filteringLog.onLogEvent;
        this.getMessageHandler = this.getMessageHandler.bind(this);
    }

    /**
     * Initialize app persistent data.
     * This method called as soon as possible and allows access
     * to the actual context before the app is started.
     */
    public async initStorage(): Promise<void> {
        await this.extSessionStorage.init();
        this.appContext.isStorageInitialized = true;
    }

    /**
     * Initializes {@link EngineApi} with passed {@link configuration}.
     * Starts request processing via {@link WebRequestApi} and tab tracking via {@link tabsApi}.
     *
     * Also updates webRTC privacy.network settings on demand and flushes browser in-memory request cache.
     *
     * @param configuration App configuration.
     *
     * @throws Error if configuration is not valid.
     */
    public async start(configuration: ConfigurationMV2): Promise<void> {
        if (!this.appContext.startTimeMs) {
            this.appContext.startTimeMs = Date.now();
        }

        configurationMV2Validator.parse(configuration);

        this.configuration = TsWebExtension.createConfigurationMV2Context(configuration);

        TsWebExtension.updateLogLevel(configuration.logLevel);

        RequestEvents.init();
        await this.redirectsService.start();
        this.documentBlockingService.configure(configuration);
        await this.engineApi.startEngine(configuration);
        await this.tabCosmeticInjector.processOpenTabs();
        await this.tabsApi.start();
        WebRequestApi.start();
        Assistant.assistantUrl = configuration.settings.assistantUrl;

        await WebRequestApi.flushMemoryCache();
        await this.stealthApi.updateWebRtcPrivacyPermissions();

        this.isStarted = true;
    }

    /**
     * Fully stop request and tab processing.
     */
    public async stop(): Promise<void> {
        WebRequestApi.stop();
        this.tabsApi.stop();
        this.isStarted = false;
    }

    /**
     * Re-initializes {@link EngineApi} with passed {@link configuration}
     * and update tabs main frame rules based on new engine state.
     *
     * Also updates webRTC privacy.network settings on demand and flushes browser in-memory request cache.
     *
     * Requires app is started.
     *
     * @param configuration App configuration.
     *
     * @throws Error if app is not started or configuration is not valid.
     */
    public async configure(configuration: ConfigurationMV2): Promise<void> {
        if (!this.isStarted) {
            throw new Error('App is not started!');
        }

        configurationMV2Validator.parse(configuration);

        TsWebExtension.updateLogLevel(configuration.logLevel);

        this.configuration = TsWebExtension.createConfigurationMV2Context(configuration);

        this.documentBlockingService.configure(configuration);
        await this.engineApi.startEngine(configuration);
        await this.tabsApi.updateCurrentTabsMainFrameRules();

        await WebRequestApi.flushMemoryCache();
        await this.stealthApi.updateWebRtcPrivacyPermissions();
    }

    /**
     * Opens assistant in the tab.
     *
     * @param tabId Tab id where assistant will be opened.
     */
    public async openAssistant(tabId: number): Promise<void> {
        this.tabsApi.setAssistantInitTimestamp(tabId);
        await Assistant.openAssistant(tabId);
    }

    /**
     * Close assistant in the required tab.
     *
     * @param tabId Tab id.
     */
    public async closeAssistant(tabId: number): Promise<void> {
        this.tabsApi.resetAssistantInitTimestamp(tabId);
        await Assistant.closeAssistant(tabId);
    }

    /**
     * Return rules count for current configuration.
     *
     * @returns Rules count.
     */
    public getRulesCount(): number {
        return this.engineApi.getRulesCount();
    }

    /**
     * Returns a message handler that will listen to internal messages,
     * for example: message for get computed css for content-script.
     *
     * @returns Messages handler.
     */
    public getMessageHandler(): MessageHandlerMV2 {
        return this.messagesApi.handleMessage;
    }

    /**
     * Sets prebuild local script rules.
     *
     * @see {@link LocalScriptRulesService}
     *
     * @param localScriptRules JSON object with pre-build JS rules. @see {@link LocalScriptRulesService}.
     */
    public setLocalScriptRules(localScriptRules: LocalScriptRules): void {
        localScriptRulesService.setLocalScriptRules(localScriptRules);
    }

    /**
     * Updates `filteringEnabled` configuration value without re-initialization of engine.
     *
     * Also updates webRTC privacy.network settings on demand and flushes browser in-memory request cache.
     *
     * @throws Error if {@link configuration} not set.
     * @param isFilteringEnabled `filteringEnabled` config value.
     */
    public async setFilteringEnabled(isFilteringEnabled: boolean): Promise<void> {
        this.configuration.settings.filteringEnabled = isFilteringEnabled;

        await WebRequestApi.flushMemoryCache();
        await this.stealthApi.updateWebRtcPrivacyPermissions();
    }

    /**
     * Updates `collectStats` configuration value without re-initialization of engine.
     *
     * @throws Error if {@link configuration} not set.
     * @param isCollectStats `collectStats` config value.
     */
    public setCollectHitStats(isCollectStats: boolean): void {
        this.configuration.settings.collectStats = isCollectStats;
    }

    /**
     * Updates `debugScriptlets` configuration value without re-initialization of engine.
     *
     * @throws Error if {@link configuration} not set.
     * @param isDebugScriptlets `debugScriptlets` config value.
     */
    public setDebugScriptlets(isDebugScriptlets: boolean): void {
        this.configuration.settings.debugScriptlets = isDebugScriptlets;
    }

    /**
     * Updates `stealthModeEnabled` configuration value without re-initialization of engine.
     * Also updates webRTC privacy.network settings on demand.
     *
     * @throws Error if {@link configuration} not set.
     * @param isStealthModeEnabled `stealthModeEnabled` config value.
     */
    public async setStealthModeEnabled(isStealthModeEnabled: boolean): Promise<void> {
        this.configuration.settings.stealthModeEnabled = isStealthModeEnabled;

        await this.stealthApi.updateWebRtcPrivacyPermissions();
    }

    /**
     * Updates `selfDestructFirstPartyCookies` stealth config value without re-initialization of engine.
     *
     * @throws Error if {@link configuration} not set.
     * @param isSelfDestructFirstPartyCookies `selfDestructFirstPartyCookies` stealth config value.
     */
    public setSelfDestructFirstPartyCookies(isSelfDestructFirstPartyCookies: boolean): void {
        this.configuration.settings.stealth.selfDestructFirstPartyCookies = isSelfDestructFirstPartyCookies;
    }

    /**
     * Updates `selfDestructThirdPartyCookies` stealth config value without re-initialization of engine.
     *
     * @throws Error if {@link configuration} not set.
     * @param isSelfDestructThirdPartyCookies `selfDestructThirdPartyCookies` stealth config value.
     */
    public setSelfDestructThirdPartyCookies(isSelfDestructThirdPartyCookies: boolean): void {
        this.configuration.settings.stealth.selfDestructThirdPartyCookies = isSelfDestructThirdPartyCookies;
    }

    /**
     * Updates `selfDestructFirstPartyCookiesTime` stealth config value without re-initialization of engine.
     *
     * @throws Error if {@link configuration} not set.
     * @param selfDestructFirstPartyCookiesTime `selfDestructFirstPartyCookiesTime` stealth config value.
     */
    public setSelfDestructFirstPartyCookiesTime(selfDestructFirstPartyCookiesTime: number): void {
        this.configuration.settings.stealth.selfDestructFirstPartyCookiesTime = selfDestructFirstPartyCookiesTime;
    }

    /**
     * Updates `selfDestructThirdPartyCookiesTime` stealth config value without re-initialization of engine.
     *
     * @throws Error if {@link configuration} not set.
     * @param selfDestructThirdPartyCookiesTime `selfDestructThirdPartyCookiesTime` stealth config value.
     */
    public setSelfDestructThirdPartyCookiesTime(selfDestructThirdPartyCookiesTime: number): void {
        this.configuration.settings.stealth.selfDestructThirdPartyCookiesTime = selfDestructThirdPartyCookiesTime;
    }

    /**
     * Updates `hideReferrer` stealth config value without re-initialization of engine.
     *
     * @throws Error if {@link configuration} not set.
     * @param isHideReferrer `isHideReferrer` stealth config value.
     */
    public setHideReferrer(isHideReferrer: boolean): void {
        this.configuration.settings.stealth.hideReferrer = isHideReferrer;
    }

    /**
     * Updates `hideSearchQueries` stealth config value without re-initialization of engine.
     *
     * @throws Error if {@link configuration} not set.
     * @param isHideSearchQueries `hideSearchQueries` stealth config value.
     */
    public setHideSearchQueries(isHideSearchQueries: boolean): void {
        this.configuration.settings.stealth.hideSearchQueries = isHideSearchQueries;
    }

    /**
     * Updates `blockChromeClientData` stealth config value without re-initialization of engine.
     *
     * @throws Error if {@link configuration} not set.
     * @param isBlockChromeClientData `blockChromeClientData` stealth config value.
     */
    public setBlockChromeClientData(isBlockChromeClientData: boolean): void {
        this.configuration.settings.stealth.blockChromeClientData = isBlockChromeClientData;
    }

    /**
     * Updates `sendDoNotTrack` stealth config value without re-initialization of engine.
     *
     * @throws Error if {@link configuration} not set.
     * @param isSendDoNotTrack `sendDoNotTrack` stealth config value.
     */
    public setSendDoNotTrack(isSendDoNotTrack: boolean): void {
        this.configuration.settings.stealth.sendDoNotTrack = isSendDoNotTrack;
    }

    /**
     * Updates `blockWebRTC` stealth config value without re-initialization of engine.
     * Also updates webRTC privacy.network settings on demand.
     *
     * @throws Error if {@link configuration} not set.
     * @param isBlockWebRTC `blockWebRTC` stealth config value.
     */
    public async setBlockWebRTC(isBlockWebRTC: boolean): Promise<void> {
        this.configuration.settings.stealth.blockWebRTC = isBlockWebRTC;

        await this.stealthApi.updateWebRtcPrivacyPermissions();
    }

    /**
     * Retrieves rule node from a dynamic filter.
     * Dynamic filters are filters that are not loaded from the storage but created on the fly.
     *
     * @param filterId Filter id.
     * @param ruleIndex Rule index.
     * @returns Rule node or null.
     */
    public retrieveDynamicRuleNode(filterId: number, ruleIndex: number): AnyRule | null {
        return this.engineApi.retrieveDynamicRuleNode(filterId, ruleIndex);
    }

    /**
     * Creates configuration context.
     *
     * @param configuration Configuration.
     * @returns Configuration context.
     */
    private static createConfigurationMV2Context(configuration: ConfigurationMV2): ConfigurationMV2Context {
        const {
            filters,
            verbose,
            logLevel,
            settings,
        } = configuration;

        return {
            filters: filters.map(({ filterId }) => filterId),
            verbose,
            logLevel,
            settings,
        };
    }

    /**
     * Updates the log level.
     *
     * @param logLevel Log level.
     */
    private static updateLogLevel(logLevel: ConfigurationMV2['logLevel']): void {
        try {
            logger.currentLevel = logLevel as LogLevel || LogLevel.Info;
        } catch (e) {
            logger.currentLevel = LogLevel.Info;
        }
    }
}<|MERGE_RESOLUTION|>--- conflicted
+++ resolved
@@ -1,10 +1,7 @@
 /* eslint-disable class-methods-use-this */
-<<<<<<< HEAD
 import { LogLevel } from '@adguard/logger';
 
-=======
 import { type AnyRule } from '@adguard/agtree';
->>>>>>> ef522a46
 import { WebRequestApi } from './web-request-api';
 import {
     type ConfigurationMV2,
