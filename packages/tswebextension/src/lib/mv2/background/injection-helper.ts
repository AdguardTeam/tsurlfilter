/**
 * Taken from:
 * {@link https://github.com/seanl-adg/InlineResourceLiteral/blob/master/index.js#L136}
 * {@link https://github.com/joliss/js-string-escape/blob/master/index.js}.
 */
const reJsEscape = /["'\\\n\r\u2028\u2029]/g;

const escapeJs = (match: string): string => {
    switch (match) {
        case '"':
        case "'":
        case '\\':
            return `\\${match}`;
        case '\n':
            /**
             * Line continuation character for ease of reading inlined resource.
             */
            return '\\n\\\n';
        case '\r':
            /**
             * Carriage returns won't have any semantic meaning in JS.
             */
            return '';
        case '\u2028':
            return '\\u2028';
        case '\u2029':
            return '\\u2029';
        default:
            return match;
    }
};

/**
 * We use changing variable name because global properties can be modified across isolated worlds of extension
 * content page and tab page.
 *
 * Issue: @see {@link https://bugs.chromium.org/p/project-zero/issues/detail?id=1225&desc=6}.
 */
const variableName = `scriptExecuted${Date.now()}`;

/**
 * Builds script to inject in a safe way.
 *
 * @see {@link LocalScriptRulesService} for details about script source.
 * @param scriptText Script text.
 * @returns Script to inject.
 */
export const buildScriptText = (scriptText: string): string => {
    /**
     * Executes scripts in a scope of the page, but the `window` fields are in
     * an isolated scope, e.g. `window.${variableName}` will only be visible in
     * this scope of the script, but not in the original scope of the page.
     * In order to prevent multiple script execution checks if script was already executed.
     *
     * Sometimes in Firefox when content-filtering is applied to the page race condition happens.
     * This causes an issue when the page doesn't have its document.head or document.documentElement at the moment of
     * injection. So script waits for them. But if a quantity of frame-requests reaches FRAME_REQUESTS_LIMIT then
     * script stops waiting with the error.
     * Description of the issue: @see {@link https://github.com/AdguardTeam/AdguardBrowserExtension/issues/1004}.
     *
<<<<<<< HEAD
     * Injecting content-script, which appends a script tag, breaks Firefox's pretty printer for xml documents.
     * Description of the issue: @see {@link https://github.com/AdguardTeam/AdguardBrowserExtension/issues/2194}.
=======
     * CSP may prevent script execution in Firefox if script.textContent is used.
     * That's why script.src is used as a primary way, and script.textContent is used as a fallback.
     * @see {@link https://github.com/AdguardTeam/AdguardBrowserExtension/issues/1733}.
>>>>>>> f425553d
     */
    return `(function() {\
                if (window.${variableName} || document instanceof XMLDocument) {\
                    return;\
                }\
                var script = document.createElement("script");\
                var preparedScriptText = "${scriptText.replace(reJsEscape, escapeJs)}";\
                var blob;\
                var url;\
                try {\
                    blob = new Blob([preparedScriptText], { type: "text/javascript; charset=utf-8" });\
                    url = URL.createObjectURL(blob);\
                    script.src = url;\
                } catch (e) {\
                    script.setAttribute("type", "text/javascript");\
                    script.textContent = preparedScriptText;\
                }\
                var FRAME_REQUESTS_LIMIT = 500;\
                var frameRequests = 0;\
                function waitParent () {\
                    frameRequests += 1;\
                    var parent = document.head || document.documentElement;\
                    if (parent) {\
                        try {\
                            parent.appendChild(script);\
                            if (url) {\
                                URL.revokeObjectURL(url);\
                            }\
                            parent.removeChild(script);\
                        } catch (e) {\
                        } finally {\
                            window.${variableName} = true;\
                            return true;\
                        }\
                    }\
                    if(frameRequests < FRAME_REQUESTS_LIMIT) {\
                        requestAnimationFrame(waitParent);\
                    } else {\
                        console.log("AdGuard: document.head or document.documentElement were unavailable too long");\
                    }\
                }\
                waitParent();\
            })()`;
};<|MERGE_RESOLUTION|>--- conflicted
+++ resolved
@@ -58,14 +58,12 @@
      * script stops waiting with the error.
      * Description of the issue: @see {@link https://github.com/AdguardTeam/AdguardBrowserExtension/issues/1004}.
      *
-<<<<<<< HEAD
      * Injecting content-script, which appends a script tag, breaks Firefox's pretty printer for xml documents.
      * Description of the issue: @see {@link https://github.com/AdguardTeam/AdguardBrowserExtension/issues/2194}.
-=======
+     *
      * CSP may prevent script execution in Firefox if script.textContent is used.
      * That's why script.src is used as a primary way, and script.textContent is used as a fallback.
-     * @see {@link https://github.com/AdguardTeam/AdguardBrowserExtension/issues/1733}.
->>>>>>> f425553d
+     * Description of the issue: @see {@link https://github.com/AdguardTeam/AdguardBrowserExtension/issues/1733}.
      */
     return `(function() {\
                 if (window.${variableName} || document instanceof XMLDocument) {\
