import { z as zod } from 'zod';
<<<<<<< HEAD
import { LogLevel } from '@adguard/logger';

=======
import { filterListSourceMapValidator } from '@adguard/tsurlfilter';
import { logLevelSchema, verboseSchema } from './utils/logger';
>>>>>>> ef522a46
import { version } from '../../../package.json';

export const TSWEBEXTENSION_VERSION = version;

/**
 * Stealth mode configuration schema.
 */
export const stealthConfigValidator = zod.object({
    /**
     * Should the application set a fixed lifetime from
     * {@link StealthConfig.selfDestructFirstPartyCookiesTime} for first-party
     * cookies.
     */
    selfDestructFirstPartyCookies: zod.boolean(),

    /**
     * Time in minutes to delete first-party cookies.
     */
    selfDestructFirstPartyCookiesTime: zod.number(),

    /**
     * Should the application set a fixed lifetime from
     * {@link StealthConfig.selfDestructThirdPartyCookiesTime} for third-party
     * cookies.
     */
    selfDestructThirdPartyCookies: zod.boolean(),

    /**
     * Time in minutes to delete third-party cookies.
     */
    selfDestructThirdPartyCookiesTime: zod.number(),

    /**
     * Should the application hide the origin referrer in third-party requests
     * by replacing the referrer url with the request url.
     */
    hideReferrer: zod.boolean(),

    /**
     * Should the application hide the original referrer from the search page
     * containing the search query in third-party queries, replacing
     * the referrer url with the request url.
     */
    hideSearchQueries: zod.boolean(),

    /**
     * For Google Chrome, it removes the 'X-Client-Data' header from
     * the requests, which contains information about the browser version
     * and modifications.
     */
    blockChromeClientData: zod.boolean(),

    /**
     * Includes HTTP headers 'DNT' and 'Sec-GPC' in all requests.
     *
     * @see https://en.wikipedia.org/wiki/Do_Not_Track
     * @see https://globalprivacycontrol.org
     */
    sendDoNotTrack: zod.boolean(),

    /**
     * Blocks the possibility of leaking your IP address through WebRTC, even if
     * you use a proxy server or VPN.
     */
    blockWebRTC: zod.boolean(),
}).strict();

/**
 * Stealth mode configuration type.
 * This type is inferred from the {@link stealthConfigValidator} schema.
 */
export type StealthConfig = zod.infer<typeof stealthConfigValidator>;

/**
 * Filter list configuration validator for MV2.
 */
export const basicFilterValidator = zod.object({
    /**
     * Filter list text content.
     */
    // TODO: change to byte buffer
    content: zod.array(zod.instanceof(Uint8Array)),

    /**
     * Source map.
     */
    sourceMap: filterListSourceMapValidator.optional(),
});

export type BasicFilterValidator = zod.infer<typeof basicFilterValidator>;

/**
 * Settings configuration schema.
 */
export const settingsConfigValidator = zod.object({
    /**
     * If this flag is true, the application will work ONLY with domains
     * from the {@link Configuration.allowlist},
     * otherwise it will work everywhere EXCLUDING domains from the list.
     */
    allowlistInverted: zod.boolean(),

    /**
     * Flag specifying {@link Configuration.allowlist} enable state.
     * We don't use allowlist array length condition for calculate enable state,
     * because it's not cover case with empty list in inverted mode.
     */
    allowlistEnabled: zod.boolean(),

    /**
     * Enables css hits counter if true.
     */
    collectStats: zod.boolean(),

    /**
     * Enables verbose scriptlets logging if true.
     */
    debugScriptlets: zod.boolean().default(false),

    /**
     * Enables stealth mode if true.
     */
    stealthModeEnabled: zod.boolean(),

    /**
     * Enables filtering if true.
     */
    filteringEnabled: zod.boolean(),

    /**
     * Redirect url for $document rules.
     */
    documentBlockingPageUrl: zod.string().optional(),

    /**
     * Path to the assembled @adguard/assistant module. Necessary for lazy
     * on-demand loading of the assistant.
     */
    assistantUrl: zod.string(),

    /**
     * Stealth mode options.
     */
    stealth: stealthConfigValidator,
});

/**
 * Settings configuration type.
 * This type is inferred from the {@link settingsConfigValidator} schema.
 */
export type SettingsConfig = zod.infer<typeof settingsConfigValidator>;

/**
 * Generic app configuration schema.
 */
export const configurationValidator = zod.object({
    /**
     * List of hostnames or domains of sites, which should be excluded
     * from blocking or which should be included in blocking
     * depending on the value of {@link SettingsConfig.allowlistInverted} setting value.
     */
    allowlist: zod.string().array(),

    /**
     * List of rules added by user.
     */
    userrules: basicFilterValidator,

    /**
     * Flag responsible for logging.
     *
     * @deprecated  Will be removed in the next minor version.
     * Use {@link Configuration.logLevel} instead.
     */
    verbose: zod.boolean().optional(),

    /**
     * Logging level.
     */
    logLevel: zod.enum([LogLevel.Error, LogLevel.Warn, LogLevel.Info, LogLevel.Debug]).optional(),

    settings: settingsConfigValidator,

}).strict();

/**
 * Generic app configuration type.
 * This type is inferred from the {@link configurationValidator} schema.
 */
export type Configuration = zod.infer<typeof configurationValidator>;<|MERGE_RESOLUTION|>--- conflicted
+++ resolved
@@ -1,11 +1,7 @@
 import { z as zod } from 'zod';
-<<<<<<< HEAD
 import { LogLevel } from '@adguard/logger';
 
-=======
 import { filterListSourceMapValidator } from '@adguard/tsurlfilter';
-import { logLevelSchema, verboseSchema } from './utils/logger';
->>>>>>> ef522a46
 import { version } from '../../../package.json';
 
 export const TSWEBEXTENSION_VERSION = version;
