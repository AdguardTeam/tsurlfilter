--- conflicted
+++ resolved
@@ -87,47 +87,11 @@
                 undefined,
                 {
                     upgrade(_database, oldVersion, newVersion) {
-<<<<<<< HEAD
-                        logger.debug('[tsweb.IdbSingleton.getOpenedDb]: Upgrade IDB version from', oldVersion, 'to', newVersion);
-=======
                         logger.debug('[tsweb.IdbSingleton.openDatabase]: Upgrade IDB version from', oldVersion, 'to', newVersion);
->>>>>>> 7ff1a1f6
                     },
                     // In normal situation we expected that this will not happen
                     // since we have mutex promise for upgrade.
                     blocked() {
-<<<<<<< HEAD
-                        logger.warn('[tsweb.IdbSingleton.getOpenedDb]: IDB upgrade blocked');
-                    },
-                });
-
-                if (!db.objectStoreNames.contains(store)) {
-                    const currentVersion = db.version;
-                    // Close the database before upgrading.
-                    db.close();
-                    // Upgrade: bump version by +1, clear stores, add missing store
-                    db = await openDB(IdbSingleton.DB_NAME, currentVersion + 1, {
-                        upgrade(database, oldVersion, newVersion, tx) {
-                            onUpgrade?.(oldVersion, newVersion);
-                            logger.debug('[tsweb.IdbSingleton.getOpenedDb]: Upgrade IDB version from', oldVersion, 'to', newVersion);
-                            for (const name of Array.from(database.objectStoreNames)) {
-                                tx.objectStore(name).clear();
-                            }
-                            if (!database.objectStoreNames.contains(store)) {
-                                database.createObjectStore(store);
-                            }
-                        },
-                        blocked() {
-                            logger.warn('[tsweb.IdbSingleton.getOpenedDb]: IDB upgrade blocked');
-                        },
-                    });
-                }
-
-                IdbSingleton.db = db;
-                return db;
-            } finally {
-                IdbSingleton.dbGetterPromise = null;
-=======
                         logger.warn('[tsweb.IdbSingleton.openDatabase]: IDB upgrade blocked');
                     },
                 },
@@ -136,7 +100,6 @@
             // Check if we need to upgrade for missing store
             if (!db.objectStoreNames.contains(store)) {
                 db = await IdbSingleton.upgradeDatabase(db, store, onUpgrade);
->>>>>>> 7ff1a1f6
             }
 
             IdbSingleton.db = db;
