import { CosmeticRuleType } from '@adguard/agtree';
import { type CosmeticResult, type CosmeticRule } from '@adguard/tsurlfilter';

import { LF, SEMICOLON } from './constants';
import { defaultFilteringLog, FilteringEventType } from './filtering-log';
import { type ContentType } from './request-type';
import { getDomain } from './utils/url';
import { nanoid } from './utils/nanoid';

/**
 * Information for logging js rules.
 */
export type LogJsRulesParams = {
    /**
     * Tab id.
     */
    tabId: number;
<<<<<<< HEAD

    /**
     * Cosmetic result.
     */
    cosmeticResult: CosmeticResult;
=======
>>>>>>> 7ff1a1f6

    /**
     * Url.
     */
    url: string;

    /**
     * Content type.
     */
    contentType: ContentType;

    /**
     * Timestamp.
     */
    timestamp: number;
};

/**
 * Data for applying cosmetic rules in content script.
 */
export type ContentScriptCosmeticData = {
    /**
     * Is app started.
     */
    isAppStarted: boolean;

    /**
     * Are hits stats collected.
     */
    areHitsStatsCollected: boolean;

    /**
     * Extended css rules to apply.
     */
    extCssRules: string[] | null;
};

/**
 * CosmeticApiCommon contains common logic about building css for hiding elements.
 */
export class CosmeticApiCommon {
    protected static readonly LINE_BREAK = '\r\n';

    /**
     * Number of selectors in grouped selector list.
     */
    protected static readonly CSS_SELECTORS_PER_LINE = 50;

    /**
     * Element hiding CSS style beginning.
     */
    protected static readonly ELEMHIDE_HIT_START = " { display: none !important; content: 'adguard";

    /**
     * CSS style declaration for hit stats.
     */
    protected static readonly INJECT_HIT_START = " content: 'adguard";

    /**
     * Separator for hit stats.
     */
    protected static readonly HIT_SEP = encodeURIComponent(SEMICOLON);

    /**
     * Element hiding CSS style ending.
     */
    protected static readonly HIT_END = "' !important; }";

    /**
     * Regular expression to find content attribute in css rule.
     */
    protected static CONTENT_ATTR_RE = /[{;"(]\s*content\s*:/gi;

    /**
     * Builds stylesheets from rules.
     * If `groupElemhideSelectors` is set,
     * element hiding selector are to be combined into selector lists of {@link CosmeticApi.CSS_SELECTORS_PER_LINE}.
     *
     * @param elemhideRules List of elemhide rules.
     * @param injectRules List of inject css rules.
     * @param groupElemhideSelectors Flag for elemhide selectors grouping.
     *
     * @returns List of stylesheet expressions.
     */
    public static buildStyleSheets(
        elemhideRules: CosmeticRule[],
        injectRules: CosmeticRule[],
        groupElemhideSelectors: boolean,
    ): string[] {
        const styles = [];

        const elemHideStyles = CosmeticApiCommon.buildElemhideStyles(elemhideRules, groupElemhideSelectors);
        if (elemHideStyles.length > 0) {
            if (groupElemhideSelectors) {
                styles.push(elemHideStyles.join(CosmeticApiCommon.LINE_BREAK));
            } else {
                styles.push(...elemHideStyles);
            }
        }

        const cssStyles = injectRules.map((x: CosmeticRule) => x.getContent());
        if (cssStyles.length > 0) {
            if (groupElemhideSelectors) {
                styles.push(cssStyles.join(CosmeticApiCommon.LINE_BREAK));
            } else {
                styles.push(...cssStyles);
            }
        }

        return styles;
    }

    /**
     * Builds element hiding stylesheet from rules.
     * If `groupElemhideSelectors` is set,
     * selector are to be combined into selector lists of {@link CosmeticApi.CSS_SELECTORS_PER_LINE}.
     *
     * @param elemhideRules List of elemhide rules.
     * @param groupElemhideSelectors Flag for elemhide selectors grouping.
     *
     * @returns Array of styles.
     */
    private static buildElemhideStyles(
        elemhideRules: CosmeticRule[],
        groupElemhideSelectors: boolean,
    ): string[] {
        // TODO: refactor constants as ELEMHIDE_CSS_STYLE and ELEMHIDE_HIT_START are duplicates partly
        const ELEMHIDE_CSS_STYLE = ' { display: none !important; }';

        const elemhideSelectors = [];

        for (const selector of elemhideRules) {
            elemhideSelectors.push(selector.getContent());
        }

        // if selector should not be grouped,
        // add element hiding style to each of them
        if (!groupElemhideSelectors) {
            return elemhideSelectors.map((selector) => {
                return `${selector}${ELEMHIDE_CSS_STYLE}`;
            });
        }

        // otherwise selectors should be grouped into selector lists
        const elemhideStyles = [];
        for (let i = 0; i < elemhideSelectors.length; i += CosmeticApiCommon.CSS_SELECTORS_PER_LINE) {
            const selectorList = elemhideSelectors
                .slice(i, i + CosmeticApiCommon.CSS_SELECTORS_PER_LINE)
                .join(', ');
            elemhideStyles.push(`${selectorList}${ELEMHIDE_CSS_STYLE}`);
        }
        return elemhideStyles;
    }

    /**
     * Patches rule selector adding adguard mark rule info in the content attribute.
     *
     * @param rule Elemhide cosmetic rule.
     *
     * @returns Rule with modified stylesheet, containing content marker.
     *
     * @example
     * `.selector` -> `.selector { content: 'adguard{filterId};{ruleText} !important;}`
     */
    private static addMarkerToElemhideRule(rule: CosmeticRule): string {
        const result: string[] = [];
        result.push(rule.getContent());
        result.push(CosmeticApiCommon.ELEMHIDE_HIT_START);
        result.push(String(rule.getFilterListId()));
        result.push(CosmeticApiCommon.HIT_SEP);
        result.push(String(rule.getIndex()));
        result.push(CosmeticApiCommon.HIT_END);
        return result.join('');
    }

    /**
     * Patches rule selector adding adguard mark and rule info in the content style attribute.
     * Example:
     * .selector { color: red } -> .selector { color: red, content: 'adguard{filterId};{ruleText} !important;}.
     *
     * @param rule Inject cosmetic rule.
     *
     * @returns Modified rule with injected content marker into stylesheet.
     */
    private static addMarkerToInjectRule(rule: CosmeticRule): string {
        const result: string[] = [];
        const ruleContent = rule.getContent();
        // if rule text has content attribute we don't add rule marker
        if (CosmeticApiCommon.CONTENT_ATTR_RE.test(ruleContent)) {
            return ruleContent;
        }

        // remove closing brace
        const ruleTextWithoutCloseBrace = ruleContent.slice(0, -1).trim();
        // check semicolon
        const ruleTextWithSemicolon = ruleTextWithoutCloseBrace.endsWith(SEMICOLON)
            ? ruleTextWithoutCloseBrace
            : `${ruleTextWithoutCloseBrace}${SEMICOLON}`;
        result.push(ruleTextWithSemicolon);
        result.push(CosmeticApiCommon.INJECT_HIT_START);
        result.push(String(rule.getFilterListId()));
        result.push(CosmeticApiCommon.HIT_SEP);
        result.push(String(rule.getIndex()));
        result.push(CosmeticApiCommon.HIT_END);

        return result.join('');
    }

    /**
     * Builds stylesheets with css-hits marker.
     *
     * @param elemhideRules Elemhide css rules.
     * @param injectRules Inject css rules.
     *
     * @returns List of stylesheet expressions.
     */
    private static buildStyleSheetsWithHits(
        elemhideRules: CosmeticRule[],
        injectRules: CosmeticRule[],
    ): string[] {
        const elemhideStyles = elemhideRules.map((x) => CosmeticApiCommon.addMarkerToElemhideRule(x));
        const injectStyles = injectRules.map((x) => CosmeticApiCommon.addMarkerToInjectRule(x));

        return [...elemhideStyles, ...injectStyles];
    }

    /**
     * Builds extended css rules from cosmetic result.
     *
     * @param cosmeticResult Cosmetic result.
     * @param collectingCosmeticRulesHits Flag to collect cosmetic rules hits.
     *
     * @returns Array of extended css rules or null.
     */
    public static getExtCssRules(
        cosmeticResult: CosmeticResult,
        collectingCosmeticRulesHits = false,
    ): string[] | null {
        const { elementHiding, CSS } = cosmeticResult;

        const elemhideExtCss = elementHiding.genericExtCss.concat(elementHiding.specificExtCss);
        const injectExtCss = CSS.genericExtCss.concat(CSS.specificExtCss);

        let extCssRules: string[];

        if (collectingCosmeticRulesHits) {
            extCssRules = CosmeticApiCommon.buildStyleSheetsWithHits(elemhideExtCss, injectExtCss);
        } else {
            extCssRules = CosmeticApiCommon.buildStyleSheets(elemhideExtCss, injectExtCss, false);
        }

        return extCssRules.length > 0
            ? extCssRules
            : null;
    }

    /**
     * Retrieves CSS styles from the cosmetic result.
     *
     * @param cosmeticResult Cosmetic result.
     * @param collectingCosmeticRulesHits Flag to collect cosmetic rules hits.
     *
     * @returns Css styles as string, or `undefined` if no styles found.
     */
    public static getCssText(
        cosmeticResult: CosmeticResult,
        collectingCosmeticRulesHits = false,
    ): string | undefined {
        const { elementHiding, CSS } = cosmeticResult;

        const elemhideCss = elementHiding.generic.concat(elementHiding.specific);
        const injectCss = CSS.generic.concat(CSS.specific);

        let styles: string[];

        if (collectingCosmeticRulesHits) {
            styles = CosmeticApiCommon.buildStyleSheetsWithHits(elemhideCss, injectCss);
        } else {
            styles = CosmeticApiCommon.buildStyleSheets(elemhideCss, injectCss, true);
        }

        if (styles.length > 0) {
            return styles.join(CosmeticApiCommon.LINE_BREAK);
        }

        return undefined;
    }

    /**
     * Wraps the given JavaScript code in a self-invoking function for safe execution
     * and appends a source URL comment for debugging purposes.
     *
     * @param scriptText The JavaScript code to wrap.
     *
     * @returns The wrapped script code, or an empty string if the input is falsy.
     */
    protected static wrapScriptText(scriptText: string): string {
        if (!scriptText) {
            return '';
        }

        // The "//# sourceURL=ag-scripts.js" line is necessary to ensure the script always has the same URL,
        // making it possible to debug consistently.
        return `
        (function () {
            try {
                ${scriptText}
            } catch (ex) {
                console.error('Error executing AG js: ' + ex);
            }
        })();
        //# sourceURL=ag-scripts.js
        `;
    }

    /**
     * Combines unique script strings into a single script text.
     *
     * Script string is being trimmed and a semicolon is added if it is missing.
     *
     * @param uniqueScriptStrings Set of unique script strings to combine.
     *
     * @returns Combined script string.
     */
    protected static combineScripts(uniqueScriptStrings: Set<string>): string {
        let scriptText = '';

        uniqueScriptStrings.forEach((rawScriptStr) => {
            const script = rawScriptStr.trim();

            scriptText += script.endsWith(SEMICOLON)
                ? `${script}${LF}`
                : `${script}${SEMICOLON}${LF}`;
        });

        return scriptText;
    }

    /**
     * Logs js rules applied to a specific frame.
     *
     * @param params Data for js rule logging.
     * @param appliedScriptRules Script rules applied to the frame.
     */
    protected static logScriptRules(
        params: LogJsRulesParams,
        appliedScriptRules: CosmeticRule[],
    ): void {
        const {
            tabId,
            url,
            contentType,
            timestamp,
        } = params;

<<<<<<< HEAD
        const filteredScriptRules = cosmeticResult
            .getScriptRules()
            .filter(predicate);

        for (const scriptRule of filteredScriptRules) {
=======
        for (const scriptRule of appliedScriptRules) {
>>>>>>> 7ff1a1f6
            if (scriptRule.isGeneric()) {
                continue;
            }

            const ruleType = scriptRule.getType();
            defaultFilteringLog.publishEvent({
                type: FilteringEventType.JsInject,
                data: {
                    script: true,
                    tabId,
                    // for proper filtering log request info rule displaying
                    // event id should be unique for each event, not copied from request
                    // https://github.com/AdguardTeam/AdguardBrowserExtension/issues/2341
                    eventId: nanoid(),
                    requestUrl: url,
                    frameUrl: url,
                    frameDomain: getDomain(url) as string,
                    requestType: contentType,
                    timestamp,
                    filterId: scriptRule.getFilterListId(),
                    ruleIndex: scriptRule.getIndex(),
                    cssRule: ruleType === CosmeticRuleType.ElementHidingRule
                        || ruleType === CosmeticRuleType.CssInjectionRule,
                    scriptRule: ruleType === CosmeticRuleType.ScriptletInjectionRule
                        || ruleType === CosmeticRuleType.JsInjectionRule,
                    contentRule: ruleType === CosmeticRuleType.HtmlFilteringRule,
                },
            });
        }
    }
}<|MERGE_RESOLUTION|>--- conflicted
+++ resolved
@@ -15,14 +15,6 @@
      * Tab id.
      */
     tabId: number;
-<<<<<<< HEAD
-
-    /**
-     * Cosmetic result.
-     */
-    cosmeticResult: CosmeticResult;
-=======
->>>>>>> 7ff1a1f6
 
     /**
      * Url.
@@ -378,15 +370,7 @@
             timestamp,
         } = params;
 
-<<<<<<< HEAD
-        const filteredScriptRules = cosmeticResult
-            .getScriptRules()
-            .filter(predicate);
-
-        for (const scriptRule of filteredScriptRules) {
-=======
         for (const scriptRule of appliedScriptRules) {
->>>>>>> 7ff1a1f6
             if (scriptRule.isGeneric()) {
                 continue;
             }
