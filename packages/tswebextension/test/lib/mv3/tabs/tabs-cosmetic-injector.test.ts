import {
    describe,
    expect,
    beforeAll,
    beforeEach,
    afterEach,
    it,
    vi,
    afterAll,
} from 'vitest';
import chrome from 'sinon-chrome';
import { CosmeticResult, type MatchingResult } from '@adguard/tsurlfilter';

import { ContentType } from '../../../../src/lib/common/request-type';
import { engineApi } from '../../../../src/lib/mv3/background/engine-api';
import { TabsCosmeticInjector } from '../../../../src/lib/mv3/tabs/tabs-cosmetic-injector';
import { CosmeticApi } from '../../../../src/lib/mv3/background/cosmetic-api';
import { ScriptingApi } from '../../../../src/lib/mv3/background/scripting-api';
import { createCosmeticRule } from '../../../helpers/rule-creator';
import { appContext } from '../../../../src/lib/mv3/background/app-context';
import { extSessionStorage } from '../../../../src/lib/mv3/background/ext-session-storage';
import { UserScriptsApi } from '../../../../src/lib/mv3/background/user-scripts-api';
import { type LocalScriptFunctionData } from '../../../../src/lib/mv3/background';
import { localScriptRulesService } from '../../../../src/lib/mv3/background/services/local-script-rules-service';
import { CosmeticFrameProcessor } from '../../../../src/lib/mv3/background/cosmetic-frame-processor';
import { CUSTOM_FILTERS_START_ID, USER_FILTER_ID } from '../../../../src/lib/common/constants';

vi.mock('../../../../src/lib/mv3/background/engine-api');
vi.mock('../../../../src/lib/mv3/background/app-context');

<<<<<<< HEAD
const setupMocks = (userScriptsAvailable: boolean): void => {
=======
const testScriptFn = (): void => {
    // eslint-disable-next-line no-console
    console.log('script test from locale source');
};

const testScriptletFn = (): void => {
    // eslint-disable-next-line no-console
    console.log('scriptlet test from locale source');
};

const getLocalScriptRulesFixture = (): LocalScriptFunctionData => ({
    'console.log(\'script test from locale source\');': testScriptFn,
    '//scriptlet(\'log\', \'scriptlet test from locale source\')': testScriptletFn,
});

const setupMocks = (
    userScriptsAvailable: boolean,
    // localScriptRules
): void => {
>>>>>>> 7ff1a1f6
    // Mock to pass the check in the code that chrome.userScripts is available.
    if (userScriptsAvailable) {
        global.chrome = {
            ...global.chrome,
            userScripts: {
                register: vi.fn(),
                execute: vi.fn(),
                update: vi.fn(),
                configureWorld: vi.fn(),
                getScripts: vi.fn(),
                getWorldConfigurations: vi.fn(),
                resetWorldConfiguration: vi.fn(),
                unregister: vi.fn(),
            },
        };
    }

<<<<<<< HEAD
    vi.spyOn(CosmeticApi, 'applyCss');
=======
    localScriptRulesService.setLocalScriptRules(getLocalScriptRulesFixture());

    vi.spyOn(CosmeticApi, 'applyCosmeticRules');
>>>>>>> 7ff1a1f6
    vi.spyOn(CosmeticApi, 'logScriptRules');
    vi.spyOn(ScriptingApi, 'insertCSS');
    // TODO (Slava): add tests for executeScriptText. AG-39122

<<<<<<< HEAD
    // These methods will be used if userScripts available.
    vi.spyOn(CosmeticApi, 'applyJsFuncsAndScriptletsViaUserScriptsApi');
    vi.spyOn(ScriptingApi, 'executeScriptsViaUserScripts');

    // These methods will be used if userScripts are not available.
    vi.spyOn(CosmeticApi, 'applyJsFuncs');
    vi.spyOn(CosmeticApi, 'applyScriptlets');
=======
    // This method will be used if userScripts API is enabled.
    vi.spyOn(UserScriptsApi, 'executeScripts');

    // These methods will be used if userScripts API is not enabled.
>>>>>>> 7ff1a1f6
    vi.spyOn(ScriptingApi, 'executeScriptFunc');
    vi.spyOn(ScriptingApi, 'executeScriptlet');
};

describe('TabsCosmeticInjector', () => {
    beforeAll(async () => {
        await extSessionStorage.init();
        appContext.startTimeMs = Date.now();
    });

    afterAll(() => {
        vi.restoreAllMocks();
    });

    describe.each([
<<<<<<< HEAD
        ['without mocked userScripts', false],
        ['with mocked userScripts', true],
    ])('processOpenTabs method %s', (description, userScriptsAvailable) => {
        beforeEach(() => {
            setupMocks(userScriptsAvailable);

            // To simulate clean run
            appContext.cosmeticsInjectedOnStartup = false;
        });

        afterEach(() => {
            vi.resetAllMocks();
            vi.resetModules();
=======
        ['when user scripts permission IS NOT granted', false],
        ['when user scripts permission IS granted', true],
    ])('processOpenTabs method %s', (description, userScriptsAvailable) => {
        beforeEach(() => {
            setupMocks(userScriptsAvailable);

            // To simulate clean run
            appContext.startTimeMs = Date.now();
            appContext.cosmeticsInjectedOnStartup = false;
        });

        afterEach(() => {
            vi.clearAllMocks();
            vi.resetAllMocks();
            vi.resetModules();
            vi.restoreAllMocks();
>>>>>>> 7ff1a1f6
        });

        it(`should apply cosmetic rules for each tab ${description}`, async () => {
            const tabId = 1;
            const frameId = 0;
            const url = 'https://example.com';
            const timestamp = 123;
            const localFilterId = 1;
            const customFilterId = CUSTOM_FILTERS_START_ID;
            const userFilterId = USER_FILTER_ID;

            chrome.tabs.query.resolves([{
                id: tabId,
                url,
            }]);

            chrome.webNavigation.getAllFrames.resolves([{ frameId, url }]);

            const matchingResult = {} as MatchingResult;
            matchingResult.getCosmeticOption = vi.fn();

            const cosmeticResult = new CosmeticResult();

            const builtInCosmeticRules = [
                createCosmeticRule("#%#console.log('script test from locale source');", localFilterId),
                createCosmeticRule("#%#//scriptlet('log', 'scriptlet test from locale source')", localFilterId),
            ];
            const customFiltersCosmeticRules = [
                createCosmeticRule("#%#console.log('script test from custom filter');", customFilterId),
                createCosmeticRule("#%#//scriptlet('log', 'scriptlet test from custom filter')", customFilterId),
            ];
            const userDefinedCosmeticRules = [
                // This rule should be applied in any case, since it is a rule from built-in filter.
                createCosmeticRule("#%#console.log('script test from locale source');", userFilterId),
                // This rule should be applied only if userScriptsAvailable is true.
                createCosmeticRule("#%#console.log('script test from user rules');", userFilterId),
                // This rule should be applied in any case, since it is a rule from built-in filter.
                createCosmeticRule("#%#//scriptlet('log', 'scriptlet test from locale source')", userFilterId),
                // This rule should be applied only if userScriptsAvailable is true.
                createCosmeticRule("#%#//scriptlet('log', 'scriptlet test from user rules')", userFilterId),
            ];

            // Combine all rules to simulate the result from engine API.
            builtInCosmeticRules
                .concat(customFiltersCosmeticRules, userDefinedCosmeticRules)
                .forEach((rule) => cosmeticResult.JS.append(rule));

            cosmeticResult.CSS.append(createCosmeticRule('##h1', localFilterId));
            cosmeticResult.CSS.append(createCosmeticRule('##h2', customFilterId));
            cosmeticResult.CSS.append(createCosmeticRule('##h3', userFilterId));

            // Mark our filter as local to correctly handle injecting local rules.
            // IMPORTANT: Mock functions must be set BEFORE calling splitLocalRemoteScriptRules
            vi.spyOn(engineApi, 'isLocalFilter').mockImplementation((filterId: number) => {
                return filterId === localFilterId;
            });
            vi.spyOn(engineApi, 'isUserRulesFilter').mockImplementation((filterId: number) => {
                return filterId === userFilterId;
            });

            const {
                localRules,
                remoteRules,
                // @ts-expect-error Expected private method error.
            } = CosmeticFrameProcessor.splitLocalRemoteScriptRules(cosmeticResult.getScriptRules());

            vi.spyOn(engineApi, 'matchRequest').mockReturnValue(matchingResult);
            vi.spyOn(engineApi, 'getCosmeticResult').mockReturnValue(cosmeticResult);
            vi.spyOn(Date, 'now').mockReturnValue(timestamp);

            await TabsCosmeticInjector.processOpenTabs();

<<<<<<< HEAD
            expect(CosmeticApi.applyCss).toHaveBeenCalledWith(tabId, frameId);

            if (userScriptsAvailable) {
                expect(CosmeticApi.applyJsFuncsAndScriptletsViaUserScriptsApi).toHaveBeenCalledWith(
                    tabId,
                    frameId,
                );
                expect(CosmeticApi.applyJsFuncs).not.toBeCalled();
                expect(CosmeticApi.applyScriptlets).not.toBeCalled();
            } else {
                expect(CosmeticApi.applyJsFuncsAndScriptletsViaUserScriptsApi).not.toBeCalled();
                expect(CosmeticApi.applyJsFuncs).toHaveBeenCalledWith(tabId, frameId);
                expect(CosmeticApi.applyScriptlets).toHaveBeenCalledWith(tabId, frameId);
            }
=======
            const shouldApplyCss = true;

            expect(CosmeticApi.applyCosmeticRules).toHaveBeenCalledWith(tabId, frameId, shouldApplyCss);

            // Just for readability
            if (shouldApplyCss) {
                expect(ScriptingApi.insertCSS).toHaveBeenNthCalledWith(
                    // Because all CSS rules should be combined into one call.
                    1,
                    { tabId, frameId, cssText: CosmeticApi.getCssText(cosmeticResult, false) },
                );
            }

            // Using ScriptingApi for rules from built in filters should be
            // applied in any cases.
            expect(ScriptingApi.executeScriptFunc).toHaveBeenNthCalledWith(
                // Because we have only one local script rule.
                1,
                {
                    tabId,
                    frameId,
                    scriptFunction: testScriptFn,
                },
            );

            expect(ScriptingApi.executeScriptlet).toHaveBeenNthCalledWith(
                // Because we have only one local scriptlet rule.
                1,
                expect.objectContaining({
                    tabId,
                    frameId,
                    domainName: 'example.com',
                    scriptletData: expect.objectContaining({
                        func: expect.any(Function),
                        params: expect.objectContaining({
                            args: expect.arrayContaining(['scriptlet test from locale source']),
                            name: 'log',
                            verbose: false,
                            engine: '',
                            version: '',
                            domainName: undefined,
                        }),
                    }),
                }),
            );

            // But UserScriptsApi should be used only if user scripts permission
            // is granted.
            if (userScriptsAvailable) {
                expect(UserScriptsApi.executeScripts).toHaveBeenCalledTimes(1);

                // Get the actual call arguments
                const callArgs = (UserScriptsApi.executeScripts as any).mock.calls[0][0];

                expect(callArgs).toEqual(
                    expect.objectContaining({
                        tabId,
                        frameId,
                        scriptText: expect.any(String),
                    }),
                );

                // Check that scriptText contains all expected strings, because
                // script text is combined from multiple rules.
                const { scriptText } = callArgs;
                const expectedStrings = [
                    'script test from locale source',
                    'scriptlet test from locale source',
                    'script test from custom filter',
                    'scriptlet test from custom filter',
                    'script test from user rules',
                    'scriptlet test from user rules',
                ];

                expectedStrings.forEach((expectedString) => {
                    expect(scriptText).toContain(expectedString);
                });
            } else {
                expect(UserScriptsApi.executeScripts).not.toBeCalled();
            }

            // expect.arrayContaining since the order of rules might be different
            // depending on the way how they are stored in the engine.
            const preparedCosmeticResult = {
                cssText: CosmeticApi.getCssText(cosmeticResult, false),
                // Local script rules should be processed separately
                // because they will be injected with two different calls
                // to scripting API.
                localRules: {
                    ...CosmeticApi.getScriptsAndScriptletsData(localRules),
                    rawRules: localRules,
                },
                // Remote script rules should be combined into one script text
                // for the user scripts API.
                remoteRules: {
                    scriptText: CosmeticApi.getScriptText(remoteRules),
                    rawRules: remoteRules,
                },
            };
>>>>>>> 7ff1a1f6

            const expectedLogParams = {
                url,
                tabId,
                preparedCosmeticResult,
                timestamp,
                contentType: ContentType.Document,
            };
            expect(CosmeticApi.logScriptRules).toBeCalledWith(expectedLogParams);
        });

        it(`should not apply cosmetic rules for non-browser tabs ${description}`, async () => {
            const tabId = -1;

            chrome.tabs.query.resolves([{ id: tabId }]);

            await TabsCosmeticInjector.processOpenTabs();

<<<<<<< HEAD
            expect(CosmeticApi.applyCss).not.toBeCalled();
            expect(CosmeticApi.applyJsFuncs).not.toBeCalled();
            expect(CosmeticApi.applyScriptlets).not.toBeCalled();
            expect(CosmeticApi.applyJsFuncsAndScriptletsViaUserScriptsApi).not.toBeCalled();
=======
            expect(ScriptingApi.insertCSS).not.toBeCalled();
            expect(ScriptingApi.executeScriptFunc).not.toBeCalled();
            expect(ScriptingApi.executeScriptlet).not.toBeCalled();
            expect(UserScriptsApi.executeScripts).not.toBeCalled();
>>>>>>> 7ff1a1f6

            expect(CosmeticApi.logScriptRules).not.toBeCalled();
        });

        it(`should not apply cosmetic rules for main frames with blank urls ${description}`, async () => {
            // setting manually since resetAllMocks does not work
            appContext.cosmeticsInjectedOnStartup = false;
            const tabId = 1;
            const frameId = 1;
            const frameUrl = 'about:blank';

            chrome.tabs.query.resolves([{ id: tabId }]);
            chrome.webNavigation.getAllFrames.resolves([{ frameId, url: frameUrl }]);

            await TabsCosmeticInjector.processOpenTabs();

<<<<<<< HEAD
            expect(CosmeticApi.applyCss).toHaveBeenCalledWith(tabId, frameId);

            if (userScriptsAvailable) {
                expect(CosmeticApi.applyJsFuncsAndScriptletsViaUserScriptsApi).toHaveBeenCalledWith(
                    tabId,
                    frameId,
                );
                expect(CosmeticApi.applyJsFuncs).not.toBeCalled();
                expect(CosmeticApi.applyScriptlets).not.toBeCalled();
            } else {
                expect(CosmeticApi.applyJsFuncsAndScriptletsViaUserScriptsApi).not.toBeCalled();
                expect(CosmeticApi.applyJsFuncs).toHaveBeenCalledWith(tabId, frameId);
                expect(CosmeticApi.applyScriptlets).toHaveBeenCalledWith(tabId, frameId);
            }
=======
            expect(ScriptingApi.insertCSS).not.toHaveBeenCalledWith({ tabId, frameId, cssText: 'h1' });

            expect(UserScriptsApi.executeScripts).not.toBeCalled();
            expect(ScriptingApi.executeScriptFunc).not.toBeCalled();
            expect(ScriptingApi.executeScriptlet).not.toBeCalled();
>>>>>>> 7ff1a1f6

            expect(ScriptingApi.insertCSS).not.toBeCalled();
            expect(ScriptingApi.executeScriptFunc).not.toBeCalled();
            expect(ScriptingApi.executeScriptlet).not.toBeCalled();

            expect(CosmeticApi.logScriptRules).not.toBeCalled();
        });
    });
});<|MERGE_RESOLUTION|>--- conflicted
+++ resolved
@@ -28,9 +28,6 @@
 vi.mock('../../../../src/lib/mv3/background/engine-api');
 vi.mock('../../../../src/lib/mv3/background/app-context');
 
-<<<<<<< HEAD
-const setupMocks = (userScriptsAvailable: boolean): void => {
-=======
 const testScriptFn = (): void => {
     // eslint-disable-next-line no-console
     console.log('script test from locale source');
@@ -50,7 +47,6 @@
     userScriptsAvailable: boolean,
     // localScriptRules
 ): void => {
->>>>>>> 7ff1a1f6
     // Mock to pass the check in the code that chrome.userScripts is available.
     if (userScriptsAvailable) {
         global.chrome = {
@@ -68,31 +64,17 @@
         };
     }
 
-<<<<<<< HEAD
-    vi.spyOn(CosmeticApi, 'applyCss');
-=======
     localScriptRulesService.setLocalScriptRules(getLocalScriptRulesFixture());
 
     vi.spyOn(CosmeticApi, 'applyCosmeticRules');
->>>>>>> 7ff1a1f6
     vi.spyOn(CosmeticApi, 'logScriptRules');
     vi.spyOn(ScriptingApi, 'insertCSS');
     // TODO (Slava): add tests for executeScriptText. AG-39122
 
-<<<<<<< HEAD
-    // These methods will be used if userScripts available.
-    vi.spyOn(CosmeticApi, 'applyJsFuncsAndScriptletsViaUserScriptsApi');
-    vi.spyOn(ScriptingApi, 'executeScriptsViaUserScripts');
-
-    // These methods will be used if userScripts are not available.
-    vi.spyOn(CosmeticApi, 'applyJsFuncs');
-    vi.spyOn(CosmeticApi, 'applyScriptlets');
-=======
     // This method will be used if userScripts API is enabled.
     vi.spyOn(UserScriptsApi, 'executeScripts');
 
     // These methods will be used if userScripts API is not enabled.
->>>>>>> 7ff1a1f6
     vi.spyOn(ScriptingApi, 'executeScriptFunc');
     vi.spyOn(ScriptingApi, 'executeScriptlet');
 };
@@ -108,21 +90,6 @@
     });
 
     describe.each([
-<<<<<<< HEAD
-        ['without mocked userScripts', false],
-        ['with mocked userScripts', true],
-    ])('processOpenTabs method %s', (description, userScriptsAvailable) => {
-        beforeEach(() => {
-            setupMocks(userScriptsAvailable);
-
-            // To simulate clean run
-            appContext.cosmeticsInjectedOnStartup = false;
-        });
-
-        afterEach(() => {
-            vi.resetAllMocks();
-            vi.resetModules();
-=======
         ['when user scripts permission IS NOT granted', false],
         ['when user scripts permission IS granted', true],
     ])('processOpenTabs method %s', (description, userScriptsAvailable) => {
@@ -139,7 +106,6 @@
             vi.resetAllMocks();
             vi.resetModules();
             vi.restoreAllMocks();
->>>>>>> 7ff1a1f6
         });
 
         it(`should apply cosmetic rules for each tab ${description}`, async () => {
@@ -212,22 +178,6 @@
 
             await TabsCosmeticInjector.processOpenTabs();
 
-<<<<<<< HEAD
-            expect(CosmeticApi.applyCss).toHaveBeenCalledWith(tabId, frameId);
-
-            if (userScriptsAvailable) {
-                expect(CosmeticApi.applyJsFuncsAndScriptletsViaUserScriptsApi).toHaveBeenCalledWith(
-                    tabId,
-                    frameId,
-                );
-                expect(CosmeticApi.applyJsFuncs).not.toBeCalled();
-                expect(CosmeticApi.applyScriptlets).not.toBeCalled();
-            } else {
-                expect(CosmeticApi.applyJsFuncsAndScriptletsViaUserScriptsApi).not.toBeCalled();
-                expect(CosmeticApi.applyJsFuncs).toHaveBeenCalledWith(tabId, frameId);
-                expect(CosmeticApi.applyScriptlets).toHaveBeenCalledWith(tabId, frameId);
-            }
-=======
             const shouldApplyCss = true;
 
             expect(CosmeticApi.applyCosmeticRules).toHaveBeenCalledWith(tabId, frameId, shouldApplyCss);
@@ -327,7 +277,6 @@
                     rawRules: remoteRules,
                 },
             };
->>>>>>> 7ff1a1f6
 
             const expectedLogParams = {
                 url,
@@ -346,17 +295,10 @@
 
             await TabsCosmeticInjector.processOpenTabs();
 
-<<<<<<< HEAD
-            expect(CosmeticApi.applyCss).not.toBeCalled();
-            expect(CosmeticApi.applyJsFuncs).not.toBeCalled();
-            expect(CosmeticApi.applyScriptlets).not.toBeCalled();
-            expect(CosmeticApi.applyJsFuncsAndScriptletsViaUserScriptsApi).not.toBeCalled();
-=======
             expect(ScriptingApi.insertCSS).not.toBeCalled();
             expect(ScriptingApi.executeScriptFunc).not.toBeCalled();
             expect(ScriptingApi.executeScriptlet).not.toBeCalled();
             expect(UserScriptsApi.executeScripts).not.toBeCalled();
->>>>>>> 7ff1a1f6
 
             expect(CosmeticApi.logScriptRules).not.toBeCalled();
         });
@@ -373,28 +315,11 @@
 
             await TabsCosmeticInjector.processOpenTabs();
 
-<<<<<<< HEAD
-            expect(CosmeticApi.applyCss).toHaveBeenCalledWith(tabId, frameId);
-
-            if (userScriptsAvailable) {
-                expect(CosmeticApi.applyJsFuncsAndScriptletsViaUserScriptsApi).toHaveBeenCalledWith(
-                    tabId,
-                    frameId,
-                );
-                expect(CosmeticApi.applyJsFuncs).not.toBeCalled();
-                expect(CosmeticApi.applyScriptlets).not.toBeCalled();
-            } else {
-                expect(CosmeticApi.applyJsFuncsAndScriptletsViaUserScriptsApi).not.toBeCalled();
-                expect(CosmeticApi.applyJsFuncs).toHaveBeenCalledWith(tabId, frameId);
-                expect(CosmeticApi.applyScriptlets).toHaveBeenCalledWith(tabId, frameId);
-            }
-=======
             expect(ScriptingApi.insertCSS).not.toHaveBeenCalledWith({ tabId, frameId, cssText: 'h1' });
 
             expect(UserScriptsApi.executeScripts).not.toBeCalled();
             expect(ScriptingApi.executeScriptFunc).not.toBeCalled();
             expect(ScriptingApi.executeScriptlet).not.toBeCalled();
->>>>>>> 7ff1a1f6
 
             expect(ScriptingApi.insertCSS).not.toBeCalled();
             expect(ScriptingApi.executeScriptFunc).not.toBeCalled();
