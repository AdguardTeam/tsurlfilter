--- conflicted
+++ resolved
@@ -25,17 +25,6 @@
         expect(parsed).not.toBeNull();
         expect(parsed!.tagName).toBe('div');
         expect(parsed!.selector).toBe('div');
-<<<<<<< HEAD
-
-        ruleText = 'example.org$$div[id]';
-        rule = createCosmeticRule(ruleText, 0);
-
-        parsed = HtmlRuleParser.parse(rule);
-        expect(parsed).not.toBeNull();
-        expect(parsed!.tagName).toBe('div');
-        expect(parsed!.selector).toBe('div');
-=======
->>>>>>> 8f8cd0f2
 
         ruleText = 'example.org$$div[id=""';
         rule = createCosmeticRule(ruleText, 0);
@@ -76,8 +65,6 @@
         rule = createCosmeticRule(ruleText, 0);
         parsed = HtmlRuleParser.parse(rule);
         expect(parsed).toBeNull();
-<<<<<<< HEAD
-=======
     });
 
     it('checks parsing of attribute with no value', () => {
@@ -96,6 +83,5 @@
         expect(parsed).not.toBeNull();
         expect(parsed!.tagName).toBe('div');
         expect(parsed!.selector).toBe('div[id]');
->>>>>>> 8f8cd0f2
     });
 });