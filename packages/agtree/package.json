{
    "name": "@adguard/agtree",
    "version": "3.2.2",
    "description": "Tool set for working with adblock filter lists",
    "keywords": [
        "adblock",
        "filter",
        "list",
        "rule",
        "parser",
        "ast",
        "converter",
        "validator",
        "generator",
        "serialize",
        "deserialize"
    ],
    "author": "Adguard Software Ltd.",
    "license": "MIT",
    "repository": {
        "type": "git",
        "url": "git+https://github.com/AdguardTeam/tsurlfilter.git",
        "directory": "packages/agtree"
    },
    "bugs": {
        "url": "https://github.com/AdguardTeam/tsurlfilter/issues"
    },
    "homepage": "https://github.com/AdguardTeam/tsurlfilter/tree/master/packages/agtree#readme",
    "sideEffects": false,
    "type": "module",
    "main": "dist/index.js",
    "module": "dist/index.js",
    "types": "dist/types/index.d.ts",
    "exports": {
        ".": {
            "types": "./dist/types/index.d.ts",
            "import": "./dist/index.js"
        },
        "./parser": {
            "types": "./dist/types/parser/index.d.ts",
            "import": "./dist/parser/index.js"
        },
        "./generator": {
            "types": "./dist/types/generator/index.d.ts",
            "import": "./dist/generator/index.js"
        },
        "./serializer": {
            "types": "./dist/types/serializer/index.d.ts",
            "import": "./dist/serializer/index.js"
        },
        "./deserializer": {
            "types": "./dist/types/deserializer/index.d.ts",
            "import": "./dist/deserializer/index.js"
        },
        "./converter": {
            "types": "./dist/types/converter/index.d.ts",
            "import": "./dist/converter/index.js"
        },
        "./utils": {
            "types": "./dist/types/utils/index.d.ts",
            "import": "./dist/utils/index.js"
        }
    },
    "files": [
        "dist/**",
        "!dist/build.txt"
    ],
    "engines": {
        "node": ">=22"
    },
    "scripts": {
        "build": "pnpm clean && pnpm build-txt && pnpm build-compatibility-tables-wiki && pnpm build-rollup && pnpm build-types",
        "build-rollup": "rollup --config rollup.config.ts --configPlugin typescript",
        "build-types": "tsc --project tsconfig.build.json && tsx scripts/transform-dts.ts",
        "build-txt": "tsx scripts/build-txt.ts",
        "build-compatibility-tables-wiki": "tsx scripts/build-compatibility-tables-wiki.ts",
<<<<<<< HEAD
        "build-typedoc": "tsx scripts/typedoc.ts",
        "check-types": "tsc",
=======
>>>>>>> 71061d18
        "clean": "rimraf dist",
        "coverage": "vitest run --coverage",
        "lint": "pnpm lint:code && pnpm lint:types && pnpm lint:md",
        "lint:code": "eslint . --cache --ext .ts",
        "lint:types": "tsc",
        "lint:md": "markdownlint .",
        "precommit": "pnpm lint:types && pnpm lint && pnpm test",
        "test": "vitest run --no-cache",
        "test:smoke": "(cd test/smoke/esm && pnpm test) && (cd test/smoke/exports && pnpm test)",
        "tgz": "pnpm pack --out agtree.tgz"
    },
    "dependencies": {
        "@adguard/css-tokenizer": "workspace:^",
        "camelcase-keys": "^7.0.2",
        "clone-deep": "^4.0.1",
        "is-ip": "catalog:",
        "json5": "^2.2.3",
        "sprintf-js": "^1.1.3",
        "tldts": "catalog:",
        "xregexp": "^5.1.1",
        "zod": "catalog:"
    },
    "devDependencies": {
        "@rollup/plugin-commonjs": "catalog:",
        "@rollup/plugin-json": "catalog:",
        "@rollup/plugin-node-resolve": "catalog:",
        "@rollup/plugin-swc": "catalog:",
        "@rollup/plugin-typescript": "catalog:",
        "@swc/core": "catalog:",
        "@swc/helpers": "^0.5.13",
        "@types/clone-deep": "^4.0.1",
        "@types/fs-extra": "catalog:",
        "@types/js-yaml": "^4.0.5",
        "@types/node": "catalog:",
        "@types/sprintf-js": "^1.1.4",
        "@typescript-eslint/eslint-plugin": "catalog:",
        "@typescript-eslint/parser": "catalog:",
        "@vitest/coverage-v8": "catalog:",
        "@vitest/expect": "catalog:",
        "eslint": "catalog:",
        "eslint-config-airbnb-base": "catalog:",
        "eslint-config-airbnb-typescript": "catalog:",
        "eslint-plugin-import": "catalog:",
        "eslint-plugin-import-newlines": "catalog:",
        "eslint-plugin-jsdoc": "catalog:",
        "fs-extra": "catalog:",
        "javascript-stringify": "^2.1.0",
        "js-yaml": "^4.1.0",
        "jsdoc": "^4.0.2",
        "markdown-table": "catalog:",
        "markdownlint": "catalog:",
        "markdownlint-cli": "catalog:",
        "prettier": "^3.3.2",
        "rimraf": "catalog:",
        "rollup": "catalog:",
        "rollup-plugin-node-externals": "catalog:",
        "ts-morph": "catalog:",
        "ts-node": "^10.9.2",
        "tsd": "catalog:",
        "tsx": "catalog:",
        "type-fest": "^4.18.0",
<<<<<<< HEAD
        "typedoc": "0.28.0",
        "typescript": "^5.6.3",
        "vitest": "^2.1.6"
=======
        "typescript": "catalog:",
        "vitest": "catalog:"
>>>>>>> 71061d18
    }
}<|MERGE_RESOLUTION|>--- conflicted
+++ resolved
@@ -74,11 +74,7 @@
         "build-types": "tsc --project tsconfig.build.json && tsx scripts/transform-dts.ts",
         "build-txt": "tsx scripts/build-txt.ts",
         "build-compatibility-tables-wiki": "tsx scripts/build-compatibility-tables-wiki.ts",
-<<<<<<< HEAD
         "build-typedoc": "tsx scripts/typedoc.ts",
-        "check-types": "tsc",
-=======
->>>>>>> 71061d18
         "clean": "rimraf dist",
         "coverage": "vitest run --coverage",
         "lint": "pnpm lint:code && pnpm lint:types && pnpm lint:md",
@@ -140,13 +136,8 @@
         "tsd": "catalog:",
         "tsx": "catalog:",
         "type-fest": "^4.18.0",
-<<<<<<< HEAD
-        "typedoc": "0.28.0",
-        "typescript": "^5.6.3",
-        "vitest": "^2.1.6"
-=======
+        "typedoc": "catalog:",
         "typescript": "catalog:",
         "vitest": "catalog:"
->>>>>>> 71061d18
     }
 }