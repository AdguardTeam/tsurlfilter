--- conflicted
+++ resolved
@@ -1,10 +1,6 @@
 {
     "name": "@adguard/agtree",
-<<<<<<< HEAD
     "version": "4.0.0",
-=======
-    "version": "3.4.3",
->>>>>>> e578629a
     "description": "Tool set for working with adblock filter lists",
     "keywords": [
         "adblock",
