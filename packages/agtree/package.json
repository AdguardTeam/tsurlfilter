{
    "name": "@adguard/agtree",
<<<<<<< HEAD
    "version": "3.2.2",
=======
    "version": "3.2.3",
>>>>>>> 7ff1a1f6
    "description": "Tool set for working with adblock filter lists",
    "keywords": [
        "adblock",
        "filter",
        "list",
        "rule",
        "parser",
        "ast",
        "converter",
        "validator",
        "generator",
        "serialize",
        "deserialize"
    ],
    "author": "Adguard Software Ltd.",
    "license": "MIT",
    "repository": {
        "type": "git",
        "url": "git+https://github.com/AdguardTeam/tsurlfilter.git",
        "directory": "packages/agtree"
    },
    "bugs": {
        "url": "https://github.com/AdguardTeam/tsurlfilter/issues"
    },
    "homepage": "https://github.com/AdguardTeam/tsurlfilter/tree/master/packages/agtree#readme",
    "sideEffects": false,
    "type": "module",
    "main": "dist/index.js",
    "module": "dist/index.js",
    "types": "dist/types/index.d.ts",
    "exports": {
        ".": {
            "types": "./dist/types/index.d.ts",
            "import": "./dist/index.js"
        },
        "./parser": {
            "types": "./dist/types/parser/index.d.ts",
            "import": "./dist/parser/index.js"
        },
        "./generator": {
            "types": "./dist/types/generator/index.d.ts",
            "import": "./dist/generator/index.js"
        },
        "./serializer": {
            "types": "./dist/types/serializer/index.d.ts",
            "import": "./dist/serializer/index.js"
        },
        "./deserializer": {
            "types": "./dist/types/deserializer/index.d.ts",
            "import": "./dist/deserializer/index.js"
        },
        "./converter": {
            "types": "./dist/types/converter/index.d.ts",
            "import": "./dist/converter/index.js"
        },
        "./utils": {
            "types": "./dist/types/utils/index.d.ts",
            "import": "./dist/utils/index.js"
        }
    },
    "files": [
        "dist/**",
        "!dist/build.txt"
    ],
    "engines": {
        "node": ">=22"
    },
    "scripts": {
        "build": "pnpm clean && pnpm build-txt && pnpm build-compatibility-tables-wiki && pnpm build-rollup && pnpm build-types",
        "build-rollup": "rollup --config rollup.config.ts --configPlugin typescript",
        "build-types": "tsc --project tsconfig.build.json && tsx scripts/transform-dts.ts",
        "build-txt": "tsx scripts/build-txt.ts",
        "build-compatibility-tables-wiki": "tsx scripts/build-compatibility-tables-wiki.ts",
        "clean": "rimraf dist",
        "coverage": "vitest run --coverage",
        "lint": "pnpm lint:code && pnpm lint:types && pnpm lint:md",
        "lint:code": "eslint . --cache --ext .ts",
        "lint:types": "tsc",
        "lint:md": "markdownlint .",
        "precommit": "pnpm lint:types && pnpm lint && pnpm test",
        "test": "vitest run --no-cache",
        "test:smoke": "(cd test/smoke/esm && pnpm test) && (cd test/smoke/exports && pnpm test)",
        "tgz": "pnpm pack --out agtree.tgz"
    },
    "dependencies": {
        "@adguard/css-tokenizer": "workspace:^",
        "camelcase-keys": "^7.0.2",
        "clone-deep": "^4.0.1",
        "is-ip": "catalog:",
        "json5": "^2.2.3",
        "sprintf-js": "^1.1.3",
        "tldts": "catalog:",
        "xregexp": "^5.1.1",
        "zod": "catalog:"
    },
    "devDependencies": {
        "@rollup/plugin-commonjs": "catalog:",
        "@rollup/plugin-json": "catalog:",
        "@rollup/plugin-node-resolve": "catalog:",
        "@rollup/plugin-swc": "catalog:",
        "@rollup/plugin-typescript": "catalog:",
        "@swc/core": "catalog:",
        "@swc/helpers": "^0.5.13",
        "@types/clone-deep": "^4.0.1",
        "@types/fs-extra": "catalog:",
        "@types/js-yaml": "^4.0.5",
        "@types/node": "catalog:",
        "@types/sprintf-js": "^1.1.4",
        "@typescript-eslint/eslint-plugin": "catalog:",
        "@typescript-eslint/parser": "catalog:",
        "@vitest/coverage-v8": "catalog:",
        "@vitest/expect": "catalog:",
        "eslint": "catalog:",
        "eslint-config-airbnb-base": "catalog:",
        "eslint-config-airbnb-typescript": "catalog:",
        "eslint-plugin-import": "catalog:",
        "eslint-plugin-import-newlines": "catalog:",
        "eslint-plugin-jsdoc": "catalog:",
        "fs-extra": "catalog:",
        "javascript-stringify": "^2.1.0",
        "js-yaml": "^4.1.0",
        "jsdoc": "^4.0.2",
        "markdown-table": "catalog:",
        "markdownlint": "catalog:",
        "markdownlint-cli": "catalog:",
        "prettier": "^3.3.2",
        "rimraf": "catalog:",
        "rollup": "catalog:",
        "rollup-plugin-node-externals": "catalog:",
        "ts-morph": "catalog:",
        "ts-node": "^10.9.2",
        "tsd": "catalog:",
        "tsx": "catalog:",
        "type-fest": "^4.18.0",
        "typescript": "catalog:",
        "vitest": "catalog:"
    }
}<|MERGE_RESOLUTION|>--- conflicted
+++ resolved
@@ -1,10 +1,6 @@
 {
     "name": "@adguard/agtree",
-<<<<<<< HEAD
-    "version": "3.2.2",
-=======
     "version": "3.2.3",
->>>>>>> 7ff1a1f6
     "description": "Tool set for working with adblock filter lists",
     "keywords": [
         "adblock",
