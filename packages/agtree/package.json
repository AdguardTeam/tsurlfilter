{
    "name": "@adguard/agtree",
    "version": "3.2.1",
    "description": "Tool set for working with adblock filter lists",
    "keywords": [
        "adblock",
        "filter",
        "list",
        "rule",
        "parser",
        "ast",
        "converter",
        "validator",
        "generator",
        "serialize",
        "deserialize"
    ],
    "author": "Adguard Software Ltd.",
    "license": "MIT",
    "repository": {
        "type": "git",
        "url": "git+https://github.com/AdguardTeam/tsurlfilter.git",
        "directory": "packages/agtree"
    },
    "bugs": {
        "url": "https://github.com/AdguardTeam/tsurlfilter/issues"
    },
    "homepage": "https://github.com/AdguardTeam/tsurlfilter/tree/master/packages/agtree#readme",
    "sideEffects": false,
    "type": "module",
    "main": "dist/index.js",
    "module": "dist/index.js",
    "types": "dist/types/index.d.ts",
    "exports": {
        ".": {
            "types": "./dist/types/index.d.ts",
            "import": "./dist/index.js"
        },
        "./parser": {
            "types": "./dist/types/parser/index.d.ts",
            "import": "./dist/parser/index.js"
        },
        "./generator": {
            "types": "./dist/types/generator/index.d.ts",
            "import": "./dist/generator/index.js"
        },
        "./serializer": {
            "types": "./dist/types/serializer/index.d.ts",
            "import": "./dist/serializer/index.js"
        },
        "./deserializer": {
            "types": "./dist/types/deserializer/index.d.ts",
            "import": "./dist/deserializer/index.js"
        },
        "./converter": {
            "types": "./dist/types/converter/index.d.ts",
            "import": "./dist/converter/index.js"
        },
        "./utils": {
            "types": "./dist/types/utils/index.d.ts",
            "import": "./dist/utils/index.js"
        }
    },
    "files": [
        "dist/**",
        "!dist/build.txt"
    ],
    "engines": {
        "node": ">=22"
    },
    "scripts": {
        "build": "pnpm clean && pnpm build-txt && pnpm build-compatibility-tables-wiki && pnpm build-rollup && pnpm build-types",
        "build-rollup": "rollup --config rollup.config.ts --configPlugin typescript",
        "build-types": "tsc --project tsconfig.build.json && tsx scripts/transform-dts.ts",
        "build-txt": "tsx scripts/build-txt.ts",
        "build-compatibility-tables-wiki": "tsx scripts/build-compatibility-tables-wiki.ts",
        "clean": "rimraf dist",
        "coverage": "vitest run --coverage",
        "lint": "pnpm lint:code && pnpm lint:types && pnpm lint:md",
        "lint:code": "eslint . --cache --ext .ts",
        "lint:types": "tsc",
        "lint:md": "markdownlint .",
        "precommit": "pnpm lint:types && pnpm lint && pnpm test",
        "test": "vitest run -- --no-cache",
        "test:smoke": "(cd test/smoke/esm && pnpm test) && (cd test/smoke/exports && pnpm test)",
        "tgz": "pnpm pack --out agtree.tgz"
    },
    "dependencies": {
        "@adguard/css-tokenizer": "workspace:^",
        "camelcase-keys": "^7.0.2",
        "clone-deep": "^4.0.1",
        "is-ip": "catalog:",
        "json5": "^2.2.3",
        "sprintf-js": "^1.1.3",
        "tldts": "catalog:",
        "xregexp": "^5.1.1",
        "zod": "catalog:"
    },
    "devDependencies": {
        "@rollup/plugin-commonjs": "catalog:",
        "@rollup/plugin-json": "catalog:",
        "@rollup/plugin-node-resolve": "catalog:",
        "@rollup/plugin-swc": "catalog:",
        "@rollup/plugin-typescript": "catalog:",
        "@swc/core": "catalog:",
        "@swc/helpers": "^0.5.13",
        "@types/clone-deep": "^4.0.1",
        "@types/fs-extra": "catalog:",
        "@types/js-yaml": "^4.0.5",
        "@types/node": "catalog:",
        "@types/sprintf-js": "^1.1.4",
        "@typescript-eslint/eslint-plugin": "catalog:",
        "@typescript-eslint/parser": "catalog:",
        "@vitest/coverage-v8": "catalog:",
        "@vitest/expect": "catalog:",
        "eslint": "catalog:",
        "eslint-config-airbnb-base": "catalog:",
        "eslint-config-airbnb-typescript": "catalog:",
        "eslint-plugin-import": "catalog:",
        "eslint-plugin-import-newlines": "catalog:",
        "eslint-plugin-jsdoc": "catalog:",
        "fs-extra": "catalog:",
        "javascript-stringify": "^2.1.0",
        "js-yaml": "^4.1.0",
        "jsdoc": "^4.0.2",
        "markdown-table": "catalog:",
        "markdownlint": "catalog:",
        "markdownlint-cli": "catalog:",
        "prettier": "^3.3.2",
<<<<<<< HEAD
        "rimraf": "catalog:",
        "rollup": "catalog:",
        "rollup-plugin-node-externals": "catalog:",
        "ts-node": "^10.9.2",
        "tsx": "catalog:",
=======
        "rimraf": "^5.0.1",
        "rollup": "^4.26.0",
        "rollup-plugin-node-externals": "^7.1.3",
        "ts-morph": "^26.0.0",
        "ts-node": "^10.9.2",
        "tsd": "^0.32.0",
        "tsx": "^4.9.3",
>>>>>>> d8ff5bf6
        "type-fest": "^4.18.0",
        "typescript": "catalog:",
        "vitest": "catalog:"
    }
}<|MERGE_RESOLUTION|>--- conflicted
+++ resolved
@@ -127,21 +127,13 @@
         "markdownlint": "catalog:",
         "markdownlint-cli": "catalog:",
         "prettier": "^3.3.2",
-<<<<<<< HEAD
         "rimraf": "catalog:",
         "rollup": "catalog:",
         "rollup-plugin-node-externals": "catalog:",
+        "ts-morph": "catalog:",
         "ts-node": "^10.9.2",
+        "tsd": "catalog:",
         "tsx": "catalog:",
-=======
-        "rimraf": "^5.0.1",
-        "rollup": "^4.26.0",
-        "rollup-plugin-node-externals": "^7.1.3",
-        "ts-morph": "^26.0.0",
-        "ts-node": "^10.9.2",
-        "tsd": "^0.32.0",
-        "tsx": "^4.9.3",
->>>>>>> d8ff5bf6
         "type-fest": "^4.18.0",
         "typescript": "catalog:",
         "vitest": "catalog:"
