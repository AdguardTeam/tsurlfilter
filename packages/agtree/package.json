{
    "name": "@adguard/agtree",
    "version": "3.1.4",
    "description": "Tool set for working with adblock filter lists",
    "keywords": [
        "adblock",
        "filter",
        "list",
        "rule",
        "parser",
        "ast",
        "converter",
        "validator",
        "generator",
        "serialize",
        "deserialize"
    ],
    "author": "Adguard Software Ltd.",
    "license": "MIT",
    "repository": {
        "type": "git",
        "url": "git+https://github.com/AdguardTeam/tsurlfilter.git",
        "directory": "packages/agtree"
    },
    "bugs": {
        "url": "https://github.com/AdguardTeam/tsurlfilter/issues"
    },
    "homepage": "https://github.com/AdguardTeam/tsurlfilter/tree/master/packages/agtree#readme",
    "sideEffects": false,
    "type": "module",
    "main": "dist/index.js",
    "module": "dist/index.js",
    "types": "dist/types/index.d.ts",
    "exports": {
        ".": {
            "types": "./dist/types/index.d.ts",
            "import": "./dist/index.js"
        },
        "./parser": {
            "types": "./dist/types/parser/index.d.ts",
            "import": "./dist/parser/index.js"
        },
        "./generator": {
            "types": "./dist/types/generator/index.d.ts",
            "import": "./dist/generator/index.js"
        },
        "./serializer": {
            "types": "./dist/types/serializer/index.d.ts",
            "import": "./dist/serializer/index.js"
        },
        "./deserializer": {
            "types": "./dist/types/deserializer/index.d.ts",
            "import": "./dist/deserializer/index.js"
        },
        "./converter": {
            "types": "./dist/types/converter/index.d.ts",
            "import": "./dist/converter/index.js"
        },
        "./utils": {
            "types": "./dist/types/utils/index.d.ts",
            "import": "./dist/utils/index.js"
        }
    },
    "files": [
        "dist/**",
        "!dist/build.txt"
    ],
    "engines": {
        "node": ">=22"
    },
    "scripts": {
        "build": "pnpm clean && pnpm build-txt && pnpm build-compatibility-tables-wiki && pnpm build-rollup && pnpm build-types",
        "build-rollup": "rollup --config rollup.config.ts --configPlugin typescript",
        "build-types": "tsc --project tsconfig.build.json",
        "build-txt": "tsx scripts/build-txt.ts",
        "build-compatibility-tables-wiki": "tsx scripts/build-compatibility-tables-wiki.ts",
        "check-types": "tsc",
        "clean": "rimraf dist",
        "coverage": "vitest run --coverage",
        "increment": "node ../../scripts/increment.mjs",
        "lint": "pnpm check-types && pnpm lint:ts && pnpm lint:md",
        "lint:md": "markdownlint .",
        "lint:ts": "eslint . --cache --ext .ts",
        "precommit": "pnpm check-types && pnpm lint && pnpm test",
        "test": "vitest run",
        "test:smoke": "(cd test/smoke/esm && pnpm test) && (cd test/smoke/exports && pnpm test)",
        "tgz": "pnpm pack --out agtree.tgz"
    },
    "dependencies": {
        "@adguard/css-tokenizer": "workspace:^",
        "camelcase-keys": "^7.0.2",
        "clone-deep": "^4.0.1",
        "is-ip": "catalog:",
        "json5": "^2.2.3",
        "sprintf-js": "^1.1.3",
        "tldts": "catalog:",
        "xregexp": "^5.1.1",
<<<<<<< HEAD
        "zod": "catalog:"
=======
        "zod": "3.24.4"
>>>>>>> 492b15a5
    },
    "devDependencies": {
        "@rollup/plugin-commonjs": "catalog:",
        "@rollup/plugin-json": "catalog:",
        "@rollup/plugin-node-resolve": "catalog:",
        "@rollup/plugin-swc": "catalog:",
        "@rollup/plugin-typescript": "catalog:",
        "@swc/core": "catalog:",
        "@swc/helpers": "^0.5.13",
        "@types/clone-deep": "^4.0.1",
        "@types/fs-extra": "catalog:",
        "@types/js-yaml": "^4.0.5",
        "@types/node": "catalog:",
        "@types/sprintf-js": "^1.1.4",
        "@typescript-eslint/eslint-plugin": "catalog:",
        "@typescript-eslint/parser": "catalog:",
        "@vitest/coverage-v8": "catalog:",
        "@vitest/expect": "catalog:",
        "eslint": "catalog:",
        "eslint-config-airbnb-base": "catalog:",
        "eslint-config-airbnb-typescript": "catalog:",
        "eslint-plugin-import": "catalog:",
        "eslint-plugin-import-newlines": "catalog:",
        "eslint-plugin-jsdoc": "catalog:",
        "fs-extra": "catalog:",
        "javascript-stringify": "^2.1.0",
        "js-yaml": "^4.1.0",
        "jsdoc": "^4.0.2",
        "markdown-table": "catalog:",
        "markdownlint": "catalog:",
        "markdownlint-cli": "catalog:",
        "prettier": "^3.3.2",
        "rimraf": "catalog:",
        "rollup": "catalog:",
        "rollup-plugin-node-externals": "catalog:",
        "ts-node": "^10.9.2",
        "tsx": "catalog:",
        "type-fest": "^4.18.0",
        "typescript": "catalog:",
        "vitest": "catalog:"
    }
}<|MERGE_RESOLUTION|>--- conflicted
+++ resolved
@@ -95,11 +95,7 @@
         "sprintf-js": "^1.1.3",
         "tldts": "catalog:",
         "xregexp": "^5.1.1",
-<<<<<<< HEAD
         "zod": "catalog:"
-=======
-        "zod": "3.24.4"
->>>>>>> 492b15a5
     },
     "devDependencies": {
         "@rollup/plugin-commonjs": "catalog:",
