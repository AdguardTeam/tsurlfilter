import { COMMA } from '../../../src/utils/constants';
import { NodeExpectContext, type NodeExpectFn } from '../../helpers/node-utils';
import { AdblockSyntaxError } from '../../../src/errors/adblock-syntax-error';
import { UboParameterListParser } from '../../../src/parser/misc/ubo-parameter-list-parser';
import { defaultParserOptions } from '../../../src/parser/options';
<<<<<<< HEAD
import { type ParameterList } from '../../../src/parser/common';
=======
import { type ParameterList } from '../../../src/nodes';
>>>>>>> 14fe5e97

describe('UboParameterListParser', () => {
    describe('UboParameterListParser.parse - valid cases when requireQuotes enabled', () => {
        test.each<{ actual: string; expected: ParameterList }>([
            {
                actual: String.raw`'abc'`,
                expected: {
                    type: 'ParameterList',
                    start: 0,
                    end: 5,
                    children: [
                        {
                            type: 'Value',
                            start: 0,
                            end: 5,
                            value: String.raw`'abc'`,
                        },
                    ],
                },
            },
            {
                actual: String.raw` ''  `,
                expected: {
                    type: 'ParameterList',
                    start: 0,
                    end: 5,
                    children: [
                        {
                            type: 'Value',
                            start: 1,
                            end: 3,
                            value: String.raw`''`,
                        },
                    ],
                },
            },
            {
                actual: String.raw`'abc', 'cba'`,
                expected: {
                    type: 'ParameterList',
                    start: 0,
                    end: 12,
                    children: [
                        {
                            type: 'Value',
                            start: 0,
                            end: 5,
                            value: String.raw`'abc'`,
                        },
                        {
                            type: 'Value',
                            start: 7,
                            end: 12,
                            value: String.raw`'cba'`,
                        },
                    ],
                },
            },
            {
                actual: String.raw` ''  ,  ''  `,
                expected: {
                    type: 'ParameterList',
                    start: 0,
                    end: 12,
                    children: [
                        {
                            type: 'Value',
                            start: 1,
                            end: 3,
                            value: String.raw`''`,
                        },
                        {
                            type: 'Value',
                            start: 8,
                            end: 10,
                            value: String.raw`''`,
                        },
                    ],
                },
            },
            {
                actual: String.raw` ""  ,  "",  ""  `,
                expected: {
                    type: 'ParameterList',
                    start: 0,
                    end: 17,
                    children: [
                        {
                            type: 'Value',
                            start: 1,
                            end: 3,
                            value: String.raw`""`,
                        },
                        {
                            type: 'Value',
                            start: 8,
                            end: 10,
                            value: String.raw`""`,
                        },
                        {
                            type: 'Value',
                            start: 13,
                            end: 15,
                            value: String.raw`""`,
                        },
                    ],
                },
            },
        ])("should parse correctly on input '$actual'", ({ actual, expected }) => {
            const result = UboParameterListParser.parse(actual, defaultParserOptions, 0, COMMA, true);

            expect(result).toMatchObject(expected);
        });
    });

    describe('UboParameterListParser.parse - invalid cases when requireQuotes enabled', () => {
        test.each<{ actual: string; expected: NodeExpectFn<AdblockSyntaxError> }>([
            {
                actual: String.raw`abc`,
                //                 ~~~
                expected: (context: NodeExpectContext): AdblockSyntaxError => {
                    return new AdblockSyntaxError(
                        "Expected quote, got: 'a'",
                        ...context.toTuple(context.getFullRange()),
                    );
                },
            },
            {
                actual: String.raw`'abc`,
                //                  ~~~
                expected: (context: NodeExpectContext): AdblockSyntaxError => {
                    return new AdblockSyntaxError(
                        'Expected closing quote, got end of string',
                        ...context.toTuple(context.getFullRange()),
                    );
                },
            },
            {
                actual: String.raw`'abc,`,
                //                  ~~~~
                expected: (context: NodeExpectContext): AdblockSyntaxError => {
                    return new AdblockSyntaxError(
                        'Expected closing quote, got end of string',
                        ...context.toTuple(context.getFullRange()),
                    );
                },
            },
            {
                actual: String.raw`'abc', 'aaa`,
                //                        ~~~~
                expected: (context: NodeExpectContext): AdblockSyntaxError => {
                    return new AdblockSyntaxError(
                        'Expected closing quote, got end of string',
                        ...context.toTuple(context.getRangeFor(String.raw`'aaa`)),
                    );
                },
            },
            {
                actual: String.raw`'abc', bbb`,
                //                        ~~~
                expected: (context: NodeExpectContext): AdblockSyntaxError => {
                    return new AdblockSyntaxError(
                        "Expected quote, got: 'b'",
                        ...context.toTuple(context.getRangeFor(String.raw`bbb`)),
                    );
                },
            },
            {
                actual: String.raw`'abc' 'bbb'`,
                //                       ~~~~~
                expected: (context: NodeExpectContext): AdblockSyntaxError => {
                    return new AdblockSyntaxError(
                        "Expected separator, got: '''",
                        ...context.toTuple(context.getRangeFor(String.raw`'bbb'`)),
                    );
                },
            },
        ])("should throw on input: '$actual'", ({ actual, expected: expectedFn }) => {
            const fn = jest.fn(() => UboParameterListParser.parse(actual, defaultParserOptions, 0, COMMA, true));

            // parse should throw
            expect(fn).toThrow();

            const expected = expectedFn(new NodeExpectContext(actual));

            // check the thrown error
            const error = fn.mock.results[0].value;
            expect(error).toBeInstanceOf(AdblockSyntaxError);
            expect(error).toHaveProperty('message', expected.message);
            expect(error).toHaveProperty('start', expected.start);
            expect(error).toHaveProperty('end', expected.end);
        });
    });

    describe('UboParameterListParser.parse - valid cases when requireQuotes disabled', () => {
        test.each<{ actual: string; expected: ParameterList; }>([
            {
                actual: String.raw`abc`,
                expected: {
                    type: 'ParameterList',
                    start: 0,
                    end: 3,
                    children: [
                        {
                            type: 'Value',
                            start: 0,
                            end: 3,
                            value: String.raw`abc`,
                        },
                    ],
                },
            },
            {
                actual: String.raw`abc, cba`,
                expected: {
                    type: 'ParameterList',
                    start: 0,
                    end: 8,
                    children: [
                        {
                            type: 'Value',
                            start: 0,
                            end: 3,
                            value: String.raw`abc`,
                        },
                        {
                            type: 'Value',
                            start: 5,
                            end: 8,
                            value: String.raw`cba`,
                        },
                    ],
                },
            },
            {
                actual: String.raw`abc, cba,`,
                expected: {
                    type: 'ParameterList',
                    start: 0,
                    end: 9,
                    children: [
                        {
                            type: 'Value',
                            start: 0,
                            end: 3,
                            value: String.raw`abc`,
                        },
                        {
                            type: 'Value',
                            start: 5,
                            end: 8,
                            value: String.raw`cba`,
                        },
                        null,
                    ],
                },
            },
            {
                actual: String.raw`abc, cba,  `,
                expected: {
                    type: 'ParameterList',
                    start: 0,
                    end: 11,
                    children: [
                        {
                            type: 'Value',
                            start: 0,
                            end: 3,
                            value: String.raw`abc`,
                        },
                        {
                            type: 'Value',
                            start: 5,
                            end: 8,
                            value: String.raw`cba`,
                        },
                        null,
                    ],
                },
            },
            {
                actual: String.raw`abc, , cba,`,
                expected: {
                    type: 'ParameterList',
                    start: 0,
                    end: 11,
                    children: [
                        {
                            type: 'Value',
                            start: 0,
                            end: 3,
                            value: String.raw`abc`,
                        },
                        null,
                        {
                            type: 'Value',
                            start: 7,
                            end: 10,
                            value: String.raw`cba`,
                        },
                        null,
                    ],
                },
            },
            {
                actual: String.raw`'abc   `,
                expected: {
                    type: 'ParameterList',
                    start: 0,
                    end: 7,
                    children: [
                        {
                            type: 'Value',
                            start: 0,
                            end: 4,
                            value: String.raw`'abc`,
                        },
                    ],
                },
            },
            {
                actual: String.raw`abc, ').cba='1'`,
                expected: {
                    type: 'ParameterList',
                    start: 0,
                    end: 15,
                    children: [
                        {
                            type: 'Value',
                            start: 0,
                            end: 3,
                            value: String.raw`abc`,
                        },
                        {
                            type: 'Value',
                            start: 5,
                            end: 15,
                            value: String.raw`').cba='1'`,
                        },
                    ],
                },
            },
            {
                actual: String.raw`abc, ').cba, '1'`,
                expected: {
                    type: 'ParameterList',
                    start: 0,
                    end: 16,
                    children: [
                        {
                            type: 'Value',
                            start: 0,
                            end: 3,
                            value: String.raw`abc`,
                        },
                        {
                            type: 'Value',
                            start: 5,
                            end: 11,
                            value: String.raw`').cba`,
                        },
                        {
                            type: 'Value',
                            start: 13,
                            end: 16,
                            value: String.raw`'1'`,
                        },
                    ],
                },
            },
            {
                actual: String.raw`abc, ').cba='1', cba`,
                expected: {
                    type: 'ParameterList',
                    start: 0,
                    end: 20,
                    children: [
                        {
                            type: 'Value',
                            start: 0,
                            end: 3,
                            value: String.raw`abc`,
                        },
                        {
                            type: 'Value',
                            start: 5,
                            end: 15,
                            value: String.raw`').cba='1'`,
                        },
                        {
                            type: 'Value',
                            start: 17,
                            end: 20,
                            value: String.raw`cba`,
                        },
                    ],
                },
            },
        ])("should parse correctly on input '$actual'", ({ actual, expected }) => {
            const result = UboParameterListParser.parse(actual, defaultParserOptions, 0, COMMA, false);

            expect(result).toMatchObject(expected);
        });
    });
});<|MERGE_RESOLUTION|>--- conflicted
+++ resolved
@@ -3,125 +3,10 @@
 import { AdblockSyntaxError } from '../../../src/errors/adblock-syntax-error';
 import { UboParameterListParser } from '../../../src/parser/misc/ubo-parameter-list-parser';
 import { defaultParserOptions } from '../../../src/parser/options';
-<<<<<<< HEAD
-import { type ParameterList } from '../../../src/parser/common';
-=======
 import { type ParameterList } from '../../../src/nodes';
->>>>>>> 14fe5e97
 
 describe('UboParameterListParser', () => {
-    describe('UboParameterListParser.parse - valid cases when requireQuotes enabled', () => {
-        test.each<{ actual: string; expected: ParameterList }>([
-            {
-                actual: String.raw`'abc'`,
-                expected: {
-                    type: 'ParameterList',
-                    start: 0,
-                    end: 5,
-                    children: [
-                        {
-                            type: 'Value',
-                            start: 0,
-                            end: 5,
-                            value: String.raw`'abc'`,
-                        },
-                    ],
-                },
-            },
-            {
-                actual: String.raw` ''  `,
-                expected: {
-                    type: 'ParameterList',
-                    start: 0,
-                    end: 5,
-                    children: [
-                        {
-                            type: 'Value',
-                            start: 1,
-                            end: 3,
-                            value: String.raw`''`,
-                        },
-                    ],
-                },
-            },
-            {
-                actual: String.raw`'abc', 'cba'`,
-                expected: {
-                    type: 'ParameterList',
-                    start: 0,
-                    end: 12,
-                    children: [
-                        {
-                            type: 'Value',
-                            start: 0,
-                            end: 5,
-                            value: String.raw`'abc'`,
-                        },
-                        {
-                            type: 'Value',
-                            start: 7,
-                            end: 12,
-                            value: String.raw`'cba'`,
-                        },
-                    ],
-                },
-            },
-            {
-                actual: String.raw` ''  ,  ''  `,
-                expected: {
-                    type: 'ParameterList',
-                    start: 0,
-                    end: 12,
-                    children: [
-                        {
-                            type: 'Value',
-                            start: 1,
-                            end: 3,
-                            value: String.raw`''`,
-                        },
-                        {
-                            type: 'Value',
-                            start: 8,
-                            end: 10,
-                            value: String.raw`''`,
-                        },
-                    ],
-                },
-            },
-            {
-                actual: String.raw` ""  ,  "",  ""  `,
-                expected: {
-                    type: 'ParameterList',
-                    start: 0,
-                    end: 17,
-                    children: [
-                        {
-                            type: 'Value',
-                            start: 1,
-                            end: 3,
-                            value: String.raw`""`,
-                        },
-                        {
-                            type: 'Value',
-                            start: 8,
-                            end: 10,
-                            value: String.raw`""`,
-                        },
-                        {
-                            type: 'Value',
-                            start: 13,
-                            end: 15,
-                            value: String.raw`""`,
-                        },
-                    ],
-                },
-            },
-        ])("should parse correctly on input '$actual'", ({ actual, expected }) => {
-            const result = UboParameterListParser.parse(actual, defaultParserOptions, 0, COMMA, true);
-
-            expect(result).toMatchObject(expected);
-        });
-    });
+    // valid cases are tested in `../cosmetic/body/ubo-scriptlet.test.ts`
 
     describe('UboParameterListParser.parse - invalid cases when requireQuotes enabled', () => {
         test.each<{ actual: string; expected: NodeExpectFn<AdblockSyntaxError> }>([
