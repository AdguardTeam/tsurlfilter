{
  "name": "typescript-exports",
  "version": "1.0.0",
  "license": "MIT",
  "author": "Adguard Software Ltd.",
  "type": "module",
  "scripts": {
    "start": "tsc --noEmit && tsx root-exports.ts && tsx specific-exports.ts && tsd",
    "test": "./test.sh"
<<<<<<< HEAD
  },
  "devDependencies": {
    "tsx": "catalog:"
=======
>>>>>>> d8ff5bf6
  }
}<|MERGE_RESOLUTION|>--- conflicted
+++ resolved
@@ -7,11 +7,5 @@
   "scripts": {
     "start": "tsc --noEmit && tsx root-exports.ts && tsx specific-exports.ts && tsd",
     "test": "./test.sh"
-<<<<<<< HEAD
-  },
-  "devDependencies": {
-    "tsx": "catalog:"
-=======
->>>>>>> d8ff5bf6
   }
 }