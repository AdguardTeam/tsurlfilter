--- conflicted
+++ resolved
@@ -9,15 +9,10 @@
     staticFiltersIds: [1, 2, 3, 4, 9, 14],
     customFilters: [],
     allowlist: [],
-<<<<<<< HEAD
-    userrules: [],
-=======
     userrules: {
         content: [],
         sourceMap: {},
     },
-    trustedDomains: [],
->>>>>>> ef522a46
     verbose: false,
     filtersPath: 'filters',
     ruleSetsPath: 'filters/declarative',
