--- conflicted
+++ resolved
@@ -4,9 +4,5 @@
 .vscode
 coverage
 dist
-<<<<<<< HEAD
 node_modules
-=======
-node_modules
-*.tgz
->>>>>>> 7ff1a1f6
+*.tgz