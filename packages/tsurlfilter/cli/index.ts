<<<<<<< HEAD
#!/usr/bin/env node
/**
 * @module cli
 */
=======
/* eslint-disable no-console */
>>>>>>> 71061d18
import { program } from 'commander';
import { fileURLToPath } from 'node:url';
import path from 'node:path';

import { convertFilters, LOCAL_METADATA_FILE_NAME } from './convertFilters';
import { version } from '../package.json';
import { Extractor } from './extractFilters';
import { generateMD5Hash } from '../src/utils/checksum';

export const DEFAULT_DEST_RULE_SETS_DIR = './build/rulesets';

const CLI_NAME = 'tsurlfilter';

const parseBool = (v: string) => /^true|1|yes|on$/i.test(v);

/**
 * Main function to set up and run the CLI program.
 */
async function main() {
    program
        .name(CLI_NAME)
        .description('CLI to convert filters to declarative rulesets')
        .version(version);

    program
        .command('convert')
        .description('Converts filters to declarative rulesets')
        // eslint-disable-next-line max-len
        .argument('<filters_and_metadata_dir>', `Path to filters and their metadata with name "${LOCAL_METADATA_FILE_NAME}" to convert`)
        .argument('<resources_dir>', 'Path to web accessible resources')
        .argument('[dest_rule_sets_dir]', 'Destination path for rulesets', DEFAULT_DEST_RULE_SETS_DIR)
        .option('--debug', 'Enable debug mode', false)
        // parseBool is needed since commander.js treats boolean options as strings
        .option('--prettify-json <bool>', 'Prettify JSON output', parseBool, true)
        // eslint-disable-next-line max-len
        .option('--additional-properties <json>', 'Additional properties to include in metadata ruleset as JSON string', '{}')
        .action(async (filtersAndMetadataDir, resourcesDir, destRulesetsDir, options) => {
            await convertFilters(filtersAndMetadataDir, resourcesDir, destRulesetsDir, {
                debug: options.debug,
                prettifyJson: options.prettifyJson,
                additionalProperties: JSON.parse(options.additionalProperties),
            });
        });

    program
        .command('extract-filters')
        .description('Extracts filters from converted declarative rulesets')
        .argument('<path-to-rulesets>', 'path to the rulesets directory')
        .argument('<path-to-output>', 'path to save extracted filters')
        .action(async (
            rulesetsPath: string,
            outputPath: string,
        ) => {
            try {
                await Extractor.extract(rulesetsPath, outputPath);
                console.log(`Filters extracted to ${outputPath}`);
            } catch (error) {
                console.error('Error extracting filters:', error);
            }
        });

    await program.parseAsync(process.argv);
}

const scriptFileName = path.basename(fileURLToPath(import.meta.url));
const processFileName = path.basename(process.argv[1]);

/**
 * Check if the script is executed directly (CLI mode).
 *
 * This works reliably because:
 * - When running via Node.js directly (e.g., `node cli.js`), `process.argv[1]`
 *   matches the script filename.
 * - When running via shebang (`#!/usr/bin/env node`), the script is directly
 *   invoked, thus matching filenames.
 * - When running via NPX (`npx package-name`), `process.argv[1]` points
 *   to the CLI script defined in "bin" of package.json.
 *
 * Using basename ensures the check is robust against differences in absolute
 * paths, symlinks, and installation methods.
 *
 * Check if the script is executed directly as CLI, with an additional safeguard:
 * - scriptFileName === processFileName: ensures it's directly executed (CLI).
 * - process.argv[1].includes(CLI_NAME): ensures it's specifically the intended CLI script,
 *   preventing accidental interception when used as an API inside other CLI tools.
 */
const isRunningViaCli = scriptFileName === processFileName && process.argv[1].includes(CLI_NAME);

if (isRunningViaCli) {
    main();
}

// For API-like usage, we export the convertFilters function.
export { convertFilters, generateMD5Hash };<|MERGE_RESOLUTION|>--- conflicted
+++ resolved
@@ -1,11 +1,7 @@
-<<<<<<< HEAD
-#!/usr/bin/env node
+/* eslint-disable no-console */
 /**
  * @module cli
  */
-=======
-/* eslint-disable no-console */
->>>>>>> 71061d18
 import { program } from 'commander';
 import { fileURLToPath } from 'node:url';
 import path from 'node:path';
