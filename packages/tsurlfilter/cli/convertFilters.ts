--- conflicted
+++ resolved
@@ -11,10 +11,6 @@
     Filter,
 } from '../src/rules/declarative-converter';
 import { CompatibilityTypes, setConfiguration } from '../src/configuration';
-<<<<<<< HEAD
-import { re2Validator } from '../src/rules/declarative-converter/re2-regexp/re2-validator';
-import { regexValidatorNode } from '../src/rules/declarative-converter/re2-regexp/regex-validator-node';
-=======
 import { FilterListPreprocessor } from '../src';
 import {
     getFilterBinaryName,
@@ -22,7 +18,8 @@
     getFilterSourceMapName,
     getIdFromFilterName,
 } from '../src/utils/resource-names';
->>>>>>> 5082a0c6
+import { re2Validator } from '../src/rules/declarative-converter/re2-regexp/re2-validator';
+import { regexValidatorNode } from '../src/rules/declarative-converter/re2-regexp/regex-validator-node';
 
 const ensureDirSync = (dirPath: string) => {
     if (!fs.existsSync(dirPath)) {
@@ -90,16 +87,7 @@
     const filters = files
         .map((filePath: string) => {
             console.info(`Parsing ${filePath}...`);
-<<<<<<< HEAD
-            if (filePath.endsWith('.json')) {
-                console.info(`${filePath} skipped`);
-                return null;
-            }
-
-            const index = filePath.match(/\d+/);
-=======
             const index = getIdFromFilterName(filePath);
->>>>>>> 5082a0c6
 
             if (!index) {
                 console.info(`${filePath} skipped`);
@@ -116,18 +104,11 @@
 
             console.info(`Preparing filter #${filterId} to convert`);
 
-<<<<<<< HEAD
             return new Filter(
                 filterId,
-                { getContent: async () => data.split(/\r?\n/) },
-                // we consider that all preinstalled filters are trusted
+                { getContent: async () => FilterListPreprocessor.preprocess(data) },
                 true,
             );
-=======
-            return new Filter(filterId, {
-                getContent: async () => FilterListPreprocessor.preprocess(data),
-            });
->>>>>>> 5082a0c6
         })
         .filter((filter): filter is Filter => filter !== null);
 
