--- conflicted
+++ resolved
@@ -336,9 +336,6 @@
             expect(result.JS.generic.length).toBe(0);
         });
 
-<<<<<<< HEAD
-        const result = cosmeticEngine.match(createRequest('https://testcases.adguard.com'), CosmeticOption.CosmeticOptionAll);
-=======
         it('checks scriptlet exception even if content has different quotes', () => {
             const jsRule = String.raw`testcases.adguard.com,surge.sh#%#//scriptlet('abort-on-property-read', 'I10\'C')`;
             // eslint-disable-next-line max-len
@@ -356,7 +353,6 @@
             expect(result.JS.specific.length).toBe(0);
             expect(result.JS.generic.length).toBe(0);
         });
->>>>>>> 6e4fa8e0
 
         it('generic #@%#//scriptlet() disables all scriptlet rules', () => {
             const allowlistScriptletRule = '#@%#//scriptlet()';
