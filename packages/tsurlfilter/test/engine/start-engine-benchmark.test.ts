import console from 'console';
import fs from 'fs';
import os from 'os';
import {
    BufferRuleList,
    DnsEngine,
    Engine,
    NetworkEngine,
    RuleStorage,
    setLogger,
<<<<<<< HEAD
    BufferRuleList,
    FilterListPreprocessor,
=======
>>>>>>> 775d1cc3
} from '../../src';

// Time: Tue May 14 2024
// Env:
// ┌──────────────┬────────────────────────────────────────────┐
// │   (index)    │                   Values                   │
// ├──────────────┼────────────────────────────────────────────┤
// │   Platform   │                'darwin x64'                │
// │     CPU      │ 'Intel(R) Core(TM) i7-9750H CPU @ 2.60GHz' │
// │     RAM      │                  '16 GB'                   │
// │ Node version │                 '18.19.0'                  │
// │  V8 version  │           '10.2.154.26-node.28'            │
// └──────────────┴────────────────────────────────────────────┘
// Result (10 rounds):
// ┌────────────────┬─────────────┐
// │    (index)     │   Values    │
// ├────────────────┼─────────────┤
// │     engine     │ '570.33 ms' │
// │ network engine │ '248.39 ms' │
// │   dns engine   │ '180.94 ms' │
// └────────────────┴─────────────┘
describe('Start Engine Benchmark', () => {
    const ROUNDS = 10;

    let result: Record<string, string>;

    function runBenchmark(title: string, cb: () => number): void {
        const measurements = [];
        let i = ROUNDS;

        while (i > 0) {
            measurements.push(cb());
            i -= 1;
        }

        const average = measurements.reduce((a, b) => a + b, 0) / ROUNDS;

        result[title] = `${average.toFixed(2)} ms`;
    }

    beforeAll(() => {
        setLogger({
            error: jest.fn(),
            info: jest.fn(),
            debug: jest.fn(),
            warn: jest.fn(),
        });

        result = {};
    });

    afterAll(() => {
        setLogger(console);
        console.log('Time:', new Date(Date.now()).toDateString());
        console.log('Env:');
        console.table({
            Platform: `${os.platform()} ${os.arch()}`,
            CPU: os.cpus()[0].model,
            RAM: `${os.totalmem() / (1024 ** 3)} GB`,
            'Node version': `${process.versions.node}`,
            'V8 version': `${process.versions.v8}`,
        });
        console.log(`Result (${ROUNDS} rounds):`);
        console.table(result);
    });

    it('starts engine', async () => {
        const rulesFilePath = './test/resources/adguard_base_filter.txt';

        const rawFilterList = await fs.promises.readFile(rulesFilePath, 'utf8');
        const processed = FilterListPreprocessor.preprocess(rawFilterList);

<<<<<<< HEAD
        console.log('Starting engine..');
        const startParse = Date.now();

        // Start Engine Benchmark 20 times
        // ✓ starts network-engine (7100ms)

        let count = 0;
        while (count < 20) {
            count += 1;

            const list = new BufferRuleList(1, processed.filterList, false, false, false, processed.sourceMap);
=======
        runBenchmark('engine', () => {
            const list = new BufferRuleList(1, ruleText, false);
>>>>>>> 775d1cc3
            const ruleStorage = new RuleStorage([list]);

            const start = performance.now();
            const engine = new Engine(ruleStorage, false);
            const end = performance.now() - start;

            expect(engine).toBeTruthy();
<<<<<<< HEAD
            expect(engine.getRulesCount()).toEqual(91691);
        }
=======
            expect(engine.getRulesCount()).toEqual(91694);
>>>>>>> 775d1cc3

            return end;
        });
    });

    it('starts network engine', async () => {
        const rulesFilePath = './test/resources/adguard_base_filter.txt';

        const ruleText = await fs.promises.readFile(rulesFilePath, 'utf8');

        runBenchmark('network engine', () => {
            const list = new BufferRuleList(1, ruleText, false);
            const ruleStorage = new RuleStorage([list]);

            const start = performance.now();
            const networkEngine = new NetworkEngine(ruleStorage, false);
            const end = performance.now() - start;

            expect(networkEngine).toBeTruthy();
            expect(networkEngine.rulesCount).toEqual(44613);

            return end;
        });
    });

    it('starts dns engine', async () => {
        const rulesFilePath = './test/resources/adguard_sdn_filter.txt';
        const hostsFilePath = './test/resources/hosts';

        const rulesText = await fs.promises.readFile(rulesFilePath, 'utf8');
        const hostsText = await fs.promises.readFile(hostsFilePath, 'utf8');

        runBenchmark('dns engine', () => {
            const ruleList = new BufferRuleList(1, rulesText, false);
            const hostList = new BufferRuleList(2, hostsText, false);
            const ruleStorage = new RuleStorage([ruleList, hostList]);

            const start = performance.now();
            const dnsEngine = new DnsEngine(ruleStorage);
            const end = performance.now() - start;

            expect(dnsEngine).toBeTruthy();
            expect(dnsEngine.rulesCount).toEqual(55999);

            return end;
        });
    });
});<|MERGE_RESOLUTION|>--- conflicted
+++ resolved
@@ -5,14 +5,10 @@
     BufferRuleList,
     DnsEngine,
     Engine,
+    FilterListPreprocessor,
     NetworkEngine,
     RuleStorage,
     setLogger,
-<<<<<<< HEAD
-    BufferRuleList,
-    FilterListPreprocessor,
-=======
->>>>>>> 775d1cc3
 } from '../../src';
 
 // Time: Tue May 14 2024
@@ -85,22 +81,8 @@
         const rawFilterList = await fs.promises.readFile(rulesFilePath, 'utf8');
         const processed = FilterListPreprocessor.preprocess(rawFilterList);
 
-<<<<<<< HEAD
-        console.log('Starting engine..');
-        const startParse = Date.now();
-
-        // Start Engine Benchmark 20 times
-        // ✓ starts network-engine (7100ms)
-
-        let count = 0;
-        while (count < 20) {
-            count += 1;
-
+        runBenchmark('engine', () => {
             const list = new BufferRuleList(1, processed.filterList, false, false, false, processed.sourceMap);
-=======
-        runBenchmark('engine', () => {
-            const list = new BufferRuleList(1, ruleText, false);
->>>>>>> 775d1cc3
             const ruleStorage = new RuleStorage([list]);
 
             const start = performance.now();
@@ -108,12 +90,7 @@
             const end = performance.now() - start;
 
             expect(engine).toBeTruthy();
-<<<<<<< HEAD
             expect(engine.getRulesCount()).toEqual(91691);
-        }
-=======
-            expect(engine.getRulesCount()).toEqual(91694);
->>>>>>> 775d1cc3
 
             return end;
         });
@@ -122,10 +99,11 @@
     it('starts network engine', async () => {
         const rulesFilePath = './test/resources/adguard_base_filter.txt';
 
-        const ruleText = await fs.promises.readFile(rulesFilePath, 'utf8');
+        const rawFilterList = await fs.promises.readFile(rulesFilePath, 'utf8');
+        const processed = FilterListPreprocessor.preprocess(rawFilterList);
 
         runBenchmark('network engine', () => {
-            const list = new BufferRuleList(1, ruleText, false);
+            const list = new BufferRuleList(1, processed.filterList, false, false, false, processed.sourceMap);
             const ruleStorage = new RuleStorage([list]);
 
             const start = performance.now();
@@ -133,7 +111,7 @@
             const end = performance.now() - start;
 
             expect(networkEngine).toBeTruthy();
-            expect(networkEngine.rulesCount).toEqual(44613);
+            expect(networkEngine.rulesCount).toEqual(44614);
 
             return end;
         });
@@ -144,11 +122,27 @@
         const hostsFilePath = './test/resources/hosts';
 
         const rulesText = await fs.promises.readFile(rulesFilePath, 'utf8');
+        const rulesProcessed = FilterListPreprocessor.preprocess(rulesText);
         const hostsText = await fs.promises.readFile(hostsFilePath, 'utf8');
+        const hostsProcessed = FilterListPreprocessor.preprocess(hostsText, true);
 
         runBenchmark('dns engine', () => {
-            const ruleList = new BufferRuleList(1, rulesText, false);
-            const hostList = new BufferRuleList(2, hostsText, false);
+            const ruleList = new BufferRuleList(
+                1,
+                rulesProcessed.filterList,
+                false,
+                false,
+                false,
+                rulesProcessed.sourceMap,
+            );
+            const hostList = new BufferRuleList(
+                2,
+                hostsProcessed.filterList,
+                false,
+                false,
+                false,
+                hostsProcessed.sourceMap,
+            );
             const ruleStorage = new RuleStorage([ruleList, hostList]);
 
             const start = performance.now();
@@ -156,7 +150,7 @@
             const end = performance.now() - start;
 
             expect(dnsEngine).toBeTruthy();
-            expect(dnsEngine.rulesCount).toEqual(55999);
+            expect(dnsEngine.rulesCount).toEqual(55997);
 
             return end;
         });
