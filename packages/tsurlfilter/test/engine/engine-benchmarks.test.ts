--- conflicted
+++ resolved
@@ -233,12 +233,6 @@
     return totalMatches;
 }
 
-const enum RuleListFilePath {
-    Easylist = './test/resources/easylist.txt',
-    AdguardBaseFilter = './test/resources/adguard_base_filter.txt',
-    AdguardDomainModifierRules = './test/resources/adguard_domain_modifier_rules.txt',
-}
-
 describe('Benchmarks', () => {
     beforeAll(() => {
         /* eslint-disable @typescript-eslint/no-unused-vars */
@@ -267,28 +261,6 @@
         setLogger(console);
     });
 
-<<<<<<< HEAD
-    it('runs network-engine', async () => {
-        /**
-         * Expected matches for specified requests and rules
-         */
-        const expectedMatchesCount = 6868;
-
-        const baseMemory = memoryUsage();
-        const requests = await parseRequests();
-
-        const initMemory = memoryUsage(baseMemory);
-        console.log(`Memory after initialization - ${initMemory.heapTotal / 1024} kB (${initMemory.heapUsed / 1024} kB used)`);
-
-        const startParse = Date.now();
-        const ruleStorage = new RuleStorage([
-            new StringRuleList(1, await fs.promises.readFile(RuleListFilePath.Easylist, 'utf8'), true),
-            new StringRuleList(2, await fs.promises.readFile(RuleListFilePath.AdguardDomainModifierRules, 'utf8'), true),
-        ]);
-
-        const engine = new NetworkEngine(ruleStorage);
-        expect(engine).toBeTruthy();
-=======
     /**
      * Using a generic constructor to trick typescrpit into accepting a class
      * that extends IRuleList as a function argument (see below).
@@ -296,7 +268,6 @@
     interface IRuleListConstructor<T extends IRuleList> {
         new(...args: any[]): T;
     }
->>>>>>> 90353f7c
 
     /**
      * Helper function that formats memory usage.
@@ -315,14 +286,6 @@
             return `${parseFloat((b / k ** i).toFixed(2))} ${sizes[i]}`;
         }
 
-<<<<<<< HEAD
-        const afterMatch = memoryUsage(baseMemory);
-        console.log(`Memory after matching: ${afterMatch.heapTotal / 1024} kB`);
-        console.log(`Memory after matching, used: ${afterMatch.heapUsed / 1024} kB`);
-    });
-
-    it('runs engine - async load', async () => {
-=======
         return `${formatBytes(mem.heapTotal)} total heap size, ${formatBytes(mem.heapUsed)} used`;
     }
 
@@ -340,7 +303,6 @@
     async function benchNetworkEngine<T extends IRuleList>(listClass: IRuleListConstructor<T>, loadAsync: boolean) {
         const rulesFilePath = './test/resources/easylist.txt';
 
->>>>>>> 90353f7c
         /**
          * Expected matches for specified requests and rules
          */
@@ -356,18 +318,11 @@
         console.log(`Memory after initialization: ${formatMemory(initMem)}`);
 
         const startParse = Date.now();
-<<<<<<< HEAD
-        const ruleStorage = new RuleStorage([
-            new StringRuleList(1, await fs.promises.readFile(RuleListFilePath.Easylist, 'utf8'), true),
-            new StringRuleList(2, await fs.promises.readFile(RuleListFilePath.AdguardDomainModifierRules, 'utf8'), true),
-        ]);
-=======
         const ignoreCosmetic = true;
 
         // eslint-disable-next-line new-cap
         const list = new listClass(1, filterText, ignoreCosmetic);
         const ruleStorage = new RuleStorage([list]);
->>>>>>> 90353f7c
 
         const engine = new Engine(ruleStorage, loadAsync);
 
@@ -478,9 +433,6 @@
             heapUsed: matchingMem.heapUsed - engineMem.heapUsed,
         };
 
-<<<<<<< HEAD
-    it('runs cosmetic-engine', async () => {
-=======
         console.log(`Cache size after matching: ${ruleStorage.getCacheSize()}`);
         console.log(`Memory after matching: ${formatMemory(matchingMem)}`);
         console.log(`Allocations + cache overhead: ${formatMemory(matchingOverheadMem)}`);
@@ -496,7 +448,6 @@
     async function benchCosmeticEngine<T extends IRuleList>(listClass: IRuleListConstructor<T>) {
         const rulesFilePath = './test/resources/adguard_base_filter.txt';
 
->>>>>>> 90353f7c
         /**
          * Expected matches for specified requests and rules
          */
@@ -510,16 +461,9 @@
         console.log(`Memory after initialization: ${formatMemory(initMem)}`);
 
         const startParse = Date.now();
-<<<<<<< HEAD
-        const ruleStorage = new RuleStorage([
-            new StringRuleList(1, await fs.promises.readFile(RuleListFilePath.Easylist, 'utf8'), false),
-            new StringRuleList(2, await fs.promises.readFile(RuleListFilePath.AdguardDomainModifierRules, 'utf8'), false),
-        ]);
-=======
         // eslint-disable-next-line new-cap
         const list = new listClass(1, rulesText, false);
         const ruleStorage = new RuleStorage([list]);
->>>>>>> 90353f7c
 
         const engine = new CosmeticEngine(ruleStorage);
         expect(engine).toBeTruthy();
