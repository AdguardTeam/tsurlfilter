import { CSP_HEADER_NAME } from '../../../src/modifiers/csp-modifier';
import { ResourceType } from '../../../src/rules/declarative-converter/declarative-rule';
import {
    TooComplexRegexpError,
    UnsupportedModifierError,
} from '../../../src/rules/declarative-converter/errors/conversion-errors';
import { DeclarativeRulesConverter } from '../../../src/rules/declarative-converter/rules-converter';
import { NetworkRule } from '../../../src/rules/network-rule';
import { IndexedRule } from '../../../src/rules/rule';
import { RuleFactory } from '../../../src/rules/rule-factory';

const createRulesFromText = (
    filterId: number,
    lines: string[],
): IndexedRule[] => {
    let idx = 0;

    return lines
        .map((r) => {
            const rule = RuleFactory.createRule(r, filterId);
            return rule
                // eslint-disable-next-line no-plusplus
                ? new IndexedRule(rule, idx++)
                : null;
        })
        .filter((r) => r) as IndexedRule[];
};

const allResourcesTypes = Object.values(ResourceType);

describe('DeclarativeRuleConverter', () => {
    it('converts simple blocking rules', () => {
        const filterId = 0;
        const ruleId = 1;

        const rules = createRulesFromText(
            filterId,
            ['||example.org^'],
        );
        const {
            declarativeRules: [declarativeRule],
        } = DeclarativeRulesConverter.convert(
            [[filterId, rules]],
        );
        expect(declarativeRule).toEqual({
            id: ruleId,
            priority: 1,
            action: {
                type: 'block',
            },
            condition: {
                urlFilter: '||example.org^',
                isUrlFilterCaseSensitive: false,
            },
        });
    });

    it('converts simple allowlist rules', () => {
        const filterId = 0;
        const rules = createRulesFromText(
            filterId,
            ['@@||example.org^'],
        );
        const ruleId = 1;
        const {
            declarativeRules: [declarativeRule],
        } = DeclarativeRulesConverter.convert(
            [[filterId, rules]],
        );
        expect(declarativeRule).toEqual({
            id: ruleId,
            priority: 100001,
            action: {
                type: 'allow',
            },
            condition: {
                urlFilter: '||example.org^',
                isUrlFilterCaseSensitive: false,
            },
        });
    });

    it('converts important allowlist rules', () => {
        const filterId = 0;
        const rules = createRulesFromText(
            filterId,
            ['@@||example.org^$important'],
        );
        const ruleId = 1;
        const {
            declarativeRules: [declarativeRule],
        } = DeclarativeRulesConverter.convert(
            [[filterId, rules]],
        );
        expect(declarativeRule).toEqual({
            id: ruleId,
            priority: 1100001,
            action: {
                type: 'allow',
            },
            condition: {
                urlFilter: '||example.org^',
                isUrlFilterCaseSensitive: false,
            },
        });
    });

    it('converts rules with $third-party modifiers', () => {
        const filterId = 0;
        const ruleId = 1;

        const thirdPartyRules = createRulesFromText(
            filterId,
            ['||example.org^$third-party'],
        );
        const {
            declarativeRules: [thirdPartyDeclarative],
        } = DeclarativeRulesConverter.convert(
            [[filterId, thirdPartyRules]],
        );
        expect(thirdPartyDeclarative).toEqual({
            id: ruleId,
            priority: 2,
            action: {
                type: 'block',
            },
            condition: {
                domainType: 'thirdParty',
                urlFilter: '||example.org^',
                isUrlFilterCaseSensitive: false,
            },
        });

        const negateFirstPartyRules = createRulesFromText(
            filterId,
            ['||example.org^$~third-party'],
        );
        const {
            declarativeRules: [negateFirstPartyDeclarative],
        } = DeclarativeRulesConverter.convert(
            [[filterId, negateFirstPartyRules]],
        );

        expect(negateFirstPartyDeclarative).toEqual({
            id: ruleId,
            priority: 2,
            action: {
                type: 'block',
            },
            condition: {
                domainType: 'firstParty',
                urlFilter: '||example.org^',
                isUrlFilterCaseSensitive: false,
            },
        });
    });

    it('converts rules with $first-party modifiers', () => {
        const filterId = 0;
        const ruleId = 1;

        const firstPartyRules = createRulesFromText(
            filterId,
            ['||example.org^$first-party'],
        );
        const {
            declarativeRules: [firstPartyDeclarative],
        } = DeclarativeRulesConverter.convert(
            [[filterId, firstPartyRules]],
        );
        expect(firstPartyDeclarative).toEqual({
            id: ruleId,
            priority: 2,
            action: {
                type: 'block',
            },
            condition: {
                domainType: 'firstParty',
                urlFilter: '||example.org^',
                isUrlFilterCaseSensitive: false,
            },
        });

        const negateFirstPartyRules = createRulesFromText(
            filterId,
            ['||example.org^$~first-party'],
        );
        const {
            declarativeRules: [negateFirstPartyDeclarative],
        } = DeclarativeRulesConverter.convert(
            [[filterId, negateFirstPartyRules]],
        );
        expect(negateFirstPartyDeclarative).toEqual({
            id: ruleId,
            priority: 2,
            action: {
                type: 'block',
            },
            condition: {
                domainType: 'thirdParty',
                urlFilter: '||example.org^',
                isUrlFilterCaseSensitive: false,
            },
        });
    });

    it('converts rules with $domain modifiers', () => {
        const filterId = 0;
        const ruleId = 1;

        const domainRules = createRulesFromText(
            filterId,
            ['||example.org^$domain=example.com'],
        );
        const {
            declarativeRules: [domainDeclarative],
        } = DeclarativeRulesConverter.convert(
            [[filterId, domainRules]],
        );
        expect(domainDeclarative).toEqual({
            id: ruleId,
            priority: 201,
            action: {
                type: 'block',
            },
            condition: {
                urlFilter: '||example.org^',
                initiatorDomains: ['example.com'],
                isUrlFilterCaseSensitive: false,
            },
        });

        const multipleDomainRules = createRulesFromText(
            filterId,
            ['||example.org^$domain=example.com|example2.com|~example3.com|~example4.com'],
        );
        const {
            declarativeRules: [multipleDomainDeclarative],
        } = DeclarativeRulesConverter.convert(
            [[filterId, multipleDomainRules]],
        );
        expect(multipleDomainDeclarative).toEqual({
            id: ruleId,
            priority: 152,
            action: {
                type: 'block',
            },
            condition: {
                urlFilter: '||example.org^',
                initiatorDomains: ['example.com', 'example2.com'],
                excludedInitiatorDomains: ['example3.com', 'example4.com'],
                isUrlFilterCaseSensitive: false,
            },
        });

        const negateDomainRules = createRulesFromText(
            filterId,
            ['||example.org^$domain=~example.com'],
        );
        const {
            declarativeRules: [negateDomainDeclarative],
        } = DeclarativeRulesConverter.convert(
            [[filterId, negateDomainRules]],
        );
        expect(negateDomainDeclarative).toEqual({
            id: ruleId,
            priority: 2,
            action: {
                type: 'block',
            },
            condition: {
                urlFilter: '||example.org^',
                excludedInitiatorDomains: ['example.com'],
                isUrlFilterCaseSensitive: false,
            },
        });
    });

    it('converts rules with specified request types', () => {
        const filterId = 0;
        const ruleId = 1;

        const scriptRules = createRulesFromText(
            filterId,
            ['||example.org^$script'],
        );
        const {
            declarativeRules: [scriptRuleDeclarative],
        } = DeclarativeRulesConverter.convert(
            [[filterId, scriptRules]],
        );
        expect(scriptRuleDeclarative).toEqual({
            id: ruleId,
            priority: 101,
            action: {
                type: 'block',
            },
            condition: {
                urlFilter: '||example.org^',
                resourceTypes: ['script'],
                isUrlFilterCaseSensitive: false,
            },
        });

        const negatedScriptRules = createRulesFromText(
            filterId,
            ['||example.org^$~script'],
        );
        const {
            declarativeRules: [negatedScriptRuleDeclarative],
        } = DeclarativeRulesConverter.convert(
            [[filterId, negatedScriptRules]],
        );
        expect(negatedScriptRuleDeclarative).toEqual({
            id: ruleId,
            priority: 2,
            action: {
                type: 'block',
            },
            condition: {
                urlFilter: '||example.org^',
                excludedResourceTypes: ['script'],
                isUrlFilterCaseSensitive: false,
            },
        });

        const multipleRequestTypesRules = createRulesFromText(
            filterId,
            ['||example.org^$script,image,media'],
        );
        const {
            declarativeRules: [multipleDeclarativeRule],
        } = DeclarativeRulesConverter.convert(
            [[filterId, multipleRequestTypesRules]],
        );
        expect(multipleDeclarativeRule.condition?.resourceTypes?.sort())
            .toEqual(['script', 'image', 'media'].sort());

        const multipleNegatedRequestTypesRules = createRulesFromText(
            filterId,
            ['||example.org^$~script,~subdocument'],
        );
        const {
            declarativeRules: [multipleNegatedDeclarativeRule],
        } = DeclarativeRulesConverter.convert(
            [[filterId, multipleNegatedRequestTypesRules]],
        );
        expect(multipleNegatedDeclarativeRule!.condition?.excludedResourceTypes?.sort())
            .toEqual(['script', 'sub_frame'].sort());
    });

    it('set rules case sensitive if necessary', () => {
        const filterId = 0;
        const ruleId = 1;

        const matchCaseRules = createRulesFromText(
            filterId,
            ['||example.org^$match-case'],
        );
        const {
            declarativeRules: [matchCaseDeclarative],
        } = DeclarativeRulesConverter.convert(
            [[filterId, matchCaseRules]],
        );
        expect(matchCaseDeclarative).toEqual({
            id: ruleId,
            priority: 2,
            action: {
                type: 'block',
            },
            condition: {
                urlFilter: '||example.org^',
                isUrlFilterCaseSensitive: true,
            },
        });

        const negatedMatchCaseRules = createRulesFromText(
            filterId,
            ['||example.org^$~match-case'],
        );
        const {
            declarativeRules: [negatedMatchCaseDeclarative],
        } = DeclarativeRulesConverter.convert(
            [[filterId, negatedMatchCaseRules]],
        );
        expect(negatedMatchCaseDeclarative).toEqual({
            id: ruleId,
            priority: 2,
            action: {
                type: 'block',
            },
            condition: {
                urlFilter: '||example.org^',
                isUrlFilterCaseSensitive: false,
            },
        });
    });

    it('converts wildcard blocking rules', () => {
        const filterId = 0;
        const ruleId = 1;

        const rules = createRulesFromText(
            filterId,
            ['||*example.org^'],
        );
        const {
            declarativeRules: [declarativeRule],
        } = DeclarativeRulesConverter.convert(
            [[filterId, rules]],
        );

        expect(declarativeRule).toEqual({
            id: ruleId,
            priority: 1,
            action: {
                type: 'block',
            },
            condition: {
                urlFilter: '*example.org^',
                isUrlFilterCaseSensitive: false,
            },
        });
    });

    // backreference; negative lookahead not supported;
    // https://github.com/google/re2/wiki/Syntax
    it('converts regex backslash before 1-9', () => {
        const filterId = 0;

        const rules = createRulesFromText(
            filterId,
            // eslint-disable-next-line max-len
            ['/\\.vidzi\\.tv\\/([a-f0-9]{2})\\/([a-f0-9]{2})\\/([a-f0-9]{2})\\/\\1\\2\\3([a-f0-9]{26})\\.js/$domain=vidzi.tv'],
        );
        const {
            declarativeRules: [declarativeRule],
        } = DeclarativeRulesConverter.convert(
            [[filterId, rules]],
        );

        expect(declarativeRule).toEqual(undefined);
    });

    // TODO Find how exactly the complexity of a rule is calculated
    it('checks more complex regex than allowed', () => {
        const filterId = 0;
        // eslint-disable-next-line max-len
        const regexpRuleText = '/www\\.oka\\.fm\\/.+\\/(yuzhnyj4.gif|cel.gif|tehnoplyus.jpg|na_chb_foto_250_250.jpg|ugzemli.gif|istorii.gif|advokat.jpg|odejda-shkola.gif|russkij-svet.jpg|dveri.gif|Festival_shlyapok_2.jpg)/';
        const rules = createRulesFromText(
            filterId,
            [regexpRuleText],
        );

        const {
            errors,
            declarativeRules,
        } = DeclarativeRulesConverter.convert(
            [[filterId, rules]],
        );

        const networkRule = new NetworkRule(regexpRuleText, filterId);

        const err = new TooComplexRegexpError(
            `More complex regex than allowed: "${networkRule.getText()}"`,
            networkRule,
            // Note that the declarative rule will be "undefined" due to
            // a conversion error, but this will not prevent error checking
            declarativeRules[0],
        );

        expect(declarativeRules).toHaveLength(0);
        expect(errors).toHaveLength(1);
        expect(errors[0]).toStrictEqual(err);
    });

    it('converts regex negative lookahead', () => {
        const filterId = 0;

        const rules = createRulesFromText(
            filterId,
            ['/rustorka.\\w+\\/forum\\/(?!login.php)/$removeheader=location'],
        );

        const {
            declarativeRules: [declarativeRule],
        } = DeclarativeRulesConverter.convert(
            [[filterId, rules]],
        );
        expect(declarativeRule).toEqual(undefined);
    });

    // Cookies rules are not supported
    it('converts $cookies rules', () => {
        const filterId = 0;

        const rules = createRulesFromText(
            filterId,
            ['$cookie=bf_lead'],
        );

        const {
            declarativeRules: [declarativeRule],
        } = DeclarativeRulesConverter.convert(
            [[filterId, rules]],
        );

        expect(declarativeRule).toEqual(undefined);
    });

    describe('converts cyrillic domain rules', () => {
        it('converts domains section', () => {
            const filterId = 0;
            const ruleId = 1;
            const rules = createRulesFromText(
                filterId,
                ['path$domain=меил.рф'],
            );

            const {
                declarativeRules: [declarativeRule],
            } = DeclarativeRulesConverter.convert([[filterId, rules]]);

            expect(declarativeRule).toEqual({
                id: ruleId,
                priority: 201,
                action: {
                    type: 'block',
                },
                condition: {
                    urlFilter: 'path',
                    isUrlFilterCaseSensitive: false,
                    initiatorDomains: [
                        'xn--e1agjb.xn--p1ai',
                    ],
                },
            });
        });

        it('converts urlFilterSection', () => {
            const filterId = 0;
            const ruleId = 1;
            const rules = createRulesFromText(
                filterId,
                ['||банрек.рус^$third-party'],
            );

            const {
                declarativeRules: [declarativeRule],
            } = DeclarativeRulesConverter.convert([[filterId, rules]]);

            expect(declarativeRule).toEqual({
                id: ruleId,
                priority: 2,
                action: {
                    type: 'block',
                },
                condition: {
                    urlFilter: 'xn--||-8kcdv4aty.xn--^-4tbdh',
                    domainType: 'thirdParty',
                    isUrlFilterCaseSensitive: false,
                },
            });
        });
    });

    it('converts $redirect rules', () => {
        const resourcesPath = '/war/redirects';
        const filterId = 0;
        const ruleId = 1;

        const rules = createRulesFromText(
            filterId,
            ['||example.org/script.js$script,redirect=noopjs'],
        );

        const {
            declarativeRules: [declarativeRule],
        } = DeclarativeRulesConverter.convert(
            [[filterId, rules]],
            { resourcesPath },
        );

        expect(declarativeRule).toStrictEqual({
            id: ruleId,
            priority: 1101,
            action: {
                type: 'redirect',
                redirect: {
                    extensionPath: `${resourcesPath}/noopjs.js`,
                },
            },
            condition: {
                isUrlFilterCaseSensitive: false,
                resourceTypes: [
                    'script',
                ],
                urlFilter: '||example.org/script.js',
            },
        });
    });

    describe('converts $denyallow rules', () => {
        it('converts denyallow simple rule', () => {
            const filterId = 0;
            const ruleId = 1;

            const rules = createRulesFromText(
                filterId,
                ['/adguard_circle.png$image,denyallow=cdn.adguard.com,domain=testcases.adguard.com|surge.sh'],
            );

            const {
                declarativeRules: [declarativeRule],
            } = DeclarativeRulesConverter.convert([[filterId, rules]]);

            expect(declarativeRule).toStrictEqual({
                id: ruleId,
                priority: 252,
                action: { type: 'block' },
                condition: {
                    urlFilter: '/adguard_circle.png',
                    initiatorDomains: [
                        'testcases.adguard.com',
                        'surge.sh',
                    ],
                    excludedRequestDomains: ['cdn.adguard.com'],
                    resourceTypes: ['image'],
                    isUrlFilterCaseSensitive: false,
                },
            });
        });

        it('converts denyallow exclude rule', () => {
            const filterId = 0;
            const ruleId = 1;

            const rules = createRulesFromText(
                filterId,
                // eslint-disable-next-line max-len
                ['@@/adguard_dns_map.png$image,denyallow=cdn.adguard.com|fastcdn.adguard.com,domain=testcases.adguard.com|surge.sh'],
            );

            const {
                declarativeRules: [declarativeRule],
            } = DeclarativeRulesConverter.convert([[filterId, rules]]);

            expect(declarativeRule).toStrictEqual({
                id: ruleId,
                priority: 100252,
                action: { type: 'allow' },
                condition: {
                    urlFilter: '/adguard_dns_map.png',
                    initiatorDomains: [
                        'testcases.adguard.com',
                        'surge.sh',
                    ],
                    excludedRequestDomains: [
                        'cdn.adguard.com',
                        'fastcdn.adguard.com',
                    ],
                    resourceTypes: ['image'],
                    isUrlFilterCaseSensitive: false,
                },
            });
        });
    });

    describe('check $removeparam', () => {
        it('converts $removeparam rules', () => {
            const filterId = 0;
            const rules = createRulesFromText(
                filterId,
                ['||example.com$removeparam=param'],
            );
            const ruleId = 1;

            const {
                declarativeRules: [declarativeRule],
            } = DeclarativeRulesConverter.convert([[filterId, rules]]);
            expect(declarativeRule).toEqual({
                id: ruleId,
                priority: 1,
                action: {
                    type: 'redirect',
                    redirect: {
                        transform: {
                            queryTransform: {
                                removeParams: ['param'],
                            },
                        },
                    },
                },
                condition: {
                    isUrlFilterCaseSensitive: false,
                    urlFilter: '||example.com',
                },
            });
        });

        it('converts empty $removeparam rule', () => {
            const filterId = 0;
            const rules = createRulesFromText(
                filterId,
                ['||example.com$removeparam'],
            );
            const ruleId = 1;

            const {
                declarativeRules: [declarativeRule],
            } = DeclarativeRulesConverter.convert([[filterId, rules]]);
            expect(declarativeRule).toEqual({
                id: ruleId,
                priority: 1,
                action: {
                    type: 'redirect',
                    redirect: {
                        transform: {
                            query: '',
                        },
                    },
                },
                condition: {
                    isUrlFilterCaseSensitive: false,
                    urlFilter: '||example.com',
                },
            });
        });

        it('combine several $removeparam rule', () => {
            const filterId = 0;
            const rules = createRulesFromText(
                filterId,
                [
                    '||testcases.adguard.com$xmlhttprequest,removeparam=p1case1',
                    '||testcases.adguard.com$xmlhttprequest,removeparam=p2case1',
                    '||testcases.adguard.com$xmlhttprequest,removeparam=P3Case1',
                    '$xmlhttprequest,removeparam=p1case2',
                ],
            );
            const firstGroupedRuleId = 1;
            const secondGroupedRuleId = 4;

            const { declarativeRules } = DeclarativeRulesConverter.convert(
                [[filterId, rules]],
            );
            expect(declarativeRules[0]).toStrictEqual({
                id: firstGroupedRuleId,
                priority: 101,
                action: {
                    type: 'redirect',
                    redirect: {
                        transform: {
                            queryTransform: {
                                removeParams: [
                                    'p1case1',
                                    'p2case1',
                                    'P3Case1',
                                ],
                            },
                        },
                    },
                },
                condition: {
                    urlFilter: '||testcases.adguard.com',
                    resourceTypes: ['xmlhttprequest'],
                    isUrlFilterCaseSensitive: false,
                },
            });
            expect(declarativeRules[1]).toStrictEqual({
                id: secondGroupedRuleId,
                priority: 101,
                action: {
                    type: 'redirect',
                    redirect: {
                        transform: {
                            queryTransform: {
                                removeParams: ['p1case2'],
                            },
                        },
                    },
                },
                condition: {
                    resourceTypes: ['xmlhttprequest'],
                    isUrlFilterCaseSensitive: false,
                },
            });
        });

        it('converts $removeparam resource type xmlhttprequest', () => {
            const filterId = 0;
            const rules = createRulesFromText(
                filterId,
                ['||testcases.adguard.com$xmlhttprequest,removeparam=p2case2'],
            );
            const ruleId = 1;

            const {
                declarativeRules: [declarativeRule],
            } = DeclarativeRulesConverter.convert([[filterId, rules]]);
            expect(declarativeRule).toEqual({
                id: ruleId,
                priority: 101,
                action: {
                    type: 'redirect',
                    redirect: {
                        transform: {
                            queryTransform: {
                                removeParams: ['p2case2'],
                            },
                        },
                    },
                },
                condition: {
                    isUrlFilterCaseSensitive: false,
                    resourceTypes: ['xmlhttprequest'],
                    urlFilter: '||testcases.adguard.com',
                },
            });
        });
    });

    it('ignores rules with single one modifier enabled - popup', () => {
        const filterId = 0;

        const rules = createRulesFromText(
            filterId,
            ['||example.org^$popup', '||test.com^$document,popup'],
        );
        const { declarativeRules } = DeclarativeRulesConverter.convert(
            [[filterId, rules]],
        );
        expect(declarativeRules).toHaveLength(1);
        expect(declarativeRules[0]).toStrictEqual({
            id: 2,
            priority: 101,
            action: {
                type: 'block',
            },
            condition: {
                urlFilter: '||test.com^',
                resourceTypes: ['main_frame'],
                isUrlFilterCaseSensitive: false,
            },
        });
    });

    it('converts all rule', () => {
        const filterId = 0;

        const rules = createRulesFromText(
            filterId,
            ['||example.org^$all', '||test.com^$document'],
        );
        const { declarativeRules } = DeclarativeRulesConverter.convert(
            [[filterId, rules]],
        );
        expect(declarativeRules).toHaveLength(2);
        expect(declarativeRules[0]).toStrictEqual({
            id: 1,
            priority: 56,
            action: {
                type: 'block',
            },
            condition: {
                urlFilter: '||example.org^',
                isUrlFilterCaseSensitive: false,
                resourceTypes: allResourcesTypes,
            },
        });
        expect(declarativeRules[1]).toStrictEqual({
            id: 2,
            priority: 101,
            action: {
                type: 'block',
            },
            condition: {
                urlFilter: '||test.com^',
                resourceTypes: ['main_frame'],
                isUrlFilterCaseSensitive: false,
            },
        });
    });

    it('ignore exceptions rules with non-blocking modifiers', () => {
        const filterId = 0;

        const rules = createRulesFromText(
            filterId,
            [
                '||example.com/script.js$script,redirect=noopjs',
                '||example.com^$image',
                '@@||example.com^$redirect',
            ],
        );
        const { declarativeRules } = DeclarativeRulesConverter.convert(
            [[filterId, rules]],
            { resourcesPath: '/path/to/resources' },
        );
        expect(declarativeRules).toHaveLength(2);
        expect(declarativeRules[0]).toStrictEqual({
            id: 1,
            priority: 1101,
            action: {
                type: 'redirect',
                redirect: {
                    extensionPath: '/path/to/resources/noopjs.js',
                },
            },
            condition: {
                urlFilter: '||example.com/script.js',
                resourceTypes: [
                    'script',
                ],
                isUrlFilterCaseSensitive: false,
            },
        });
        expect(declarativeRules[1]).toStrictEqual({
            id: 2,
            priority: 101,
            action: {
                type: 'block',
            },
            condition: {
                urlFilter: '||example.com^',
                resourceTypes: ['image'],
                isUrlFilterCaseSensitive: false,
            },
        });
    });

    describe('check removeheader', () => {
        it('converts $removeheader rules for responseHeaders', () => {
            const filterId = 0;
            const rules = createRulesFromText(
                filterId,
                ['||example.com$removeheader=refresh'],
            );
            const ruleId = 1;

            const {
                declarativeRules: [declarativeRule],
            } = DeclarativeRulesConverter.convert([[filterId, rules]]);
            expect(declarativeRule).toStrictEqual({
                id: ruleId,
                priority: 1,
                action: {
                    type: 'modifyHeaders',
                    responseHeaders: [
                        { header: 'refresh', operation: 'remove' },
                    ],
                },
                condition: {
                    isUrlFilterCaseSensitive: false,
                    urlFilter: '||example.com',
                    resourceTypes: allResourcesTypes,
                },
            });
        });

        it('converts $removeheader rules for requestHeaders', () => {
            const filterId = 0;
            const rules = createRulesFromText(
                filterId,
                ['||example.com$removeheader=request:location'],
            );
            const ruleId = 1;

            const {
                declarativeRules: [declarativeRule],
            } = DeclarativeRulesConverter.convert([[filterId, rules]]);
            expect(declarativeRule).toStrictEqual({
                id: ruleId,
                priority: 1,
                action: {
                    type: 'modifyHeaders',
                    requestHeaders: [
                        { header: 'location', operation: 'remove' },
                    ],
                },
                condition: {
                    isUrlFilterCaseSensitive: false,
                    urlFilter: '||example.com',
                    resourceTypes: allResourcesTypes,
                },
            });
        });

        it('converts removeheader rules for both: response and request', () => {
            const filterId = 0;
            const rules = createRulesFromText(
                filterId,
                [
                    '||example.com$removeheader=location',
                    '||example.com$removeheader=request:location',
                ],
            );
            const ruleId = 1;

            const {
                declarativeRules: [declarativeRule],
            } = DeclarativeRulesConverter.convert([[filterId, rules]]);
            expect(declarativeRule).toStrictEqual({
                id: ruleId,
                priority: 1,
                action: {
                    type: 'modifyHeaders',
                    responseHeaders: [{ header: 'location', operation: 'remove' }],
                    requestHeaders: [{ header: 'location', operation: 'remove' }],
                },
                condition: {
                    isUrlFilterCaseSensitive: false,
                    urlFilter: '||example.com',
                    resourceTypes: allResourcesTypes,
                },
            });
        });

        it('returns errors on unsupported headers in removeheader rules', async () => {
            const ruleWithUnsupportedHeaders = [
                '||example.com$removeheader=origin',
                '||example.com$removeheader=content-type',
            ];
            const filterId = 0;
            const rules = createRulesFromText(
                filterId,
                [
                    ruleWithUnsupportedHeaders[0],
                    '||example.com$removeheader=location',
                    ruleWithUnsupportedHeaders[1],
                ],
            );

            const {
                declarativeRules,
                errors,
            } = await DeclarativeRulesConverter.convert([[filterId, rules]]);
            expect(declarativeRules).toHaveLength(1);
            expect(declarativeRules[0]).toEqual({
                id: 2,
                priority: 1,
                action: {
                    type: 'modifyHeaders',
                    responseHeaders: [
                        { header: 'location', operation: 'remove' },
                    ],
                },
                condition: {
                    isUrlFilterCaseSensitive: false,
                    urlFilter: '||example.com',
                    resourceTypes: allResourcesTypes,
                },
            });

            const networkRules = [
                new NetworkRule(ruleWithUnsupportedHeaders[0], filterId),
                new NetworkRule(ruleWithUnsupportedHeaders[1], filterId),
            ];
            const expectedErrors = [
                new UnsupportedModifierError(
                    // eslint-disable-next-line max-len
                    `Network rule with $removeheader modifier contains some of the unsupported headers: "${networkRules[0].getText()}"`,
                    networkRules[0],
                ),
                new UnsupportedModifierError(
                    // eslint-disable-next-line max-len
                    `Network rule with $removeheader modifier contains some of the unsupported headers: "${networkRules[1].getText()}"`,
                    networkRules[1],
                ),
            ];

            expect(errors).toHaveLength(2);
            expect(errors[0]).toStrictEqual(expectedErrors[0]);
            expect(errors[1]).toStrictEqual(expectedErrors[1]);
        });

        it('converts removeheader rules for responseHeaders and skips general allowlist rule', () => {
            const filterId = 0;
            const rules = createRulesFromText(
                filterId,
                [
                    '||example.org$removeheader=refresh',
                    '||example.org$removeheader=location',
                    '@@||example.org/path/$removeheader',
                ],
            );

            const { declarativeRules } = DeclarativeRulesConverter.convert([[filterId, rules]]);
            expect(declarativeRules).toHaveLength(1);
            expect(declarativeRules[0]).toStrictEqual({
                id: 1,
                priority: 1,
                action: {
                    type: 'modifyHeaders',
                    responseHeaders: [
                        { header: 'refresh', operation: 'remove' },
                        { header: 'location', operation: 'remove' },
                    ],
                },
                condition: {
                    urlFilter: '||example.org',
                    isUrlFilterCaseSensitive: false,
                    resourceTypes: allResourcesTypes,
                },
            });
        });

        // eslint-disable-next-line max-len
        it('converts $removeheader rules for responseHeaders and skips general allowlist rule and for other domain', () => {
            const filterId = 0;
            const rules = createRulesFromText(
                filterId,
                [
                    '||example.org^$removeheader=refresh',
                    '||example.org^$removeheader=location',
                    '||example.com^$removeheader=refresh',
                    '@@||example.org^$removeheader',
                ],
            );

            const { declarativeRules } = DeclarativeRulesConverter.convert([[filterId, rules]]);
            expect(declarativeRules).toHaveLength(2);
            expect(declarativeRules[0]).toStrictEqual({
                id: 1,
                priority: 1,
                action: {
                    type: 'modifyHeaders',
                    responseHeaders: [
                        { header: 'refresh', operation: 'remove' },
                        { header: 'location', operation: 'remove' },
                    ],
                },
                condition: {
                    urlFilter: '||example.org^',
                    isUrlFilterCaseSensitive: false,
                    resourceTypes: allResourcesTypes,
                },
            });
            expect(declarativeRules[1]).toStrictEqual({
                id: 3,
                priority: 1,
                action: {
                    type: 'modifyHeaders',
                    responseHeaders: [
                        { header: 'refresh', operation: 'remove' },
                    ],
                },
                condition: {
                    urlFilter: '||example.com^',
                    isUrlFilterCaseSensitive: false,
                    resourceTypes: allResourcesTypes,
                },
            });
        });

        it('skips convert bad values', () => {
            const filterId = 0;
            const badRule = '||example.com$removeheader=dnt:1';
            const rules = createRulesFromText(0, [badRule]);

            const {
                declarativeRules,
                errors,
            } = DeclarativeRulesConverter.convert([[filterId, rules]]);

            const networkRule = new NetworkRule(badRule, filterId);
            const err = new UnsupportedModifierError(
                // eslint-disable-next-line max-len
                `Network rule with $removeheader modifier contains some of the unsupported headers: "${networkRule.getText()}"`,
                networkRule,
            );

            expect(declarativeRules).toHaveLength(0);
            expect(errors).toHaveLength(1);
            expect(errors[0]).toStrictEqual(err);
        });

        it('combine several $removeheader rule', () => {
            const filterId = 0;
            const rules = createRulesFromText(
                filterId,
                [
                    '||example.com$removeheader=header1',
                    '||example.com$removeheader=request:header2',
                    '||example.com$removeheader=header3',
                    '||example.com$removeheader=request:header4',
                ],
            );

            const {
                declarativeRules,
            } = DeclarativeRulesConverter.convert([[filterId, rules]]);
            expect(declarativeRules).toHaveLength(1);
            expect(declarativeRules[0]).toStrictEqual({
                id: 1,
                priority: 1,
                action: {
                    type: 'modifyHeaders',
                    responseHeaders: [
                        { header: 'header1', operation: 'remove' },
                        { header: 'header3', operation: 'remove' },
                    ],
                    requestHeaders: [
                        { header: 'header2', operation: 'remove' },
                        { header: 'header4', operation: 'remove' },
                    ],
                },
                condition: {
                    urlFilter: '||example.com',
                    isUrlFilterCaseSensitive: false,
                    resourceTypes: allResourcesTypes,
                },
            });
        });
    });

    describe('check $csp', () => {
        it('converts $csp rules', () => {
            const filterId = 0;
            const rules = createRulesFromText(
                filterId,
                ['||example.com$csp=frame-src \'none\''],
            );

            const {
                declarativeRules,
            } = DeclarativeRulesConverter.convert(
                [[filterId, rules]],
            );
            expect(declarativeRules.length).toBe(1);
            expect(declarativeRules[0]).toEqual({
                id: 1,
                priority: 1,
                action: {
                    type: 'modifyHeaders',
                    responseHeaders: [{
                        header: CSP_HEADER_NAME,
                        operation: 'append',
                        value: 'frame-src \'none\'',
                    }],
                },
                condition: {
                    isUrlFilterCaseSensitive: false,
                    urlFilter: '||example.com',
                    resourceTypes: allResourcesTypes,
                },
            });
        });

        it('combine several $csp rule', () => {
            const filterId = 0;
            const rules = createRulesFromText(
                filterId,
                [
                    '||example.com$csp=frame-src \'none\'',
                    '||example.com$csp=script-src \'self\' \'unsafe-eval\' http: https:',
                    '||example.com$csp=worker-src \'none\',subdocument',
                    '$csp=worker-src \'none\',domain=example.org|example.net',
                ],
            );

            const { declarativeRules } = DeclarativeRulesConverter.convert(
                [[filterId, rules]],
            );
            expect(declarativeRules.length).toBe(3);
            expect(declarativeRules[0]).toStrictEqual({
                id: 1,
                priority: 1,
                action: {
                    type: 'modifyHeaders',
                    responseHeaders: [{
                        header: CSP_HEADER_NAME,
                        operation: 'append',
                        value: 'frame-src \'none\'; script-src \'self\' \'unsafe-eval\' http: https:',
                    }],
                },
                condition: {
                    urlFilter: '||example.com',
                    resourceTypes: allResourcesTypes,
                    isUrlFilterCaseSensitive: false,
                },
            });
            expect(declarativeRules[1]).toStrictEqual({
                id: 3,
                priority: 101,
                action: {
                    type: 'modifyHeaders',
                    responseHeaders: [{
                        header: CSP_HEADER_NAME,
                        operation: 'append',
                        value: 'worker-src \'none\'',
                    }],
                },
                condition: {
                    urlFilter: '||example.com',
                    resourceTypes: ['sub_frame'],
                    isUrlFilterCaseSensitive: false,
                },
            });
            expect(declarativeRules[2]).toStrictEqual({
                id: 4,
                priority: 151,
                action: {
                    type: 'modifyHeaders',
                    responseHeaders: [{
                        header: CSP_HEADER_NAME,
                        operation: 'append',
                        value: 'worker-src \'none\'',
                    }],
                },
                condition: {
                    initiatorDomains: [
                        'example.org',
                        'example.net',
                    ],
                    resourceTypes: allResourcesTypes,
                    isUrlFilterCaseSensitive: false,
                },
            });
        });
    });

    describe('skips convert cosmetic exclusions modifiers without errors', () => {
        const cosmeticExclusionsModifiers = ['elemhide', 'specifichide', 'generichide'];

        it.each(cosmeticExclusionsModifiers)('skips %s', (modifier) => {
            const badRule = `@@||example.com$${modifier}`;
            const rules = createRulesFromText(0, [badRule]);

            const {
                declarativeRules,
                errors,
            } = DeclarativeRulesConverter.convert([[0, rules]]);

            expect(declarativeRules).toHaveLength(0);
            expect(errors).toHaveLength(0);
        });
    });

<<<<<<< HEAD
    describe('check $cookie', () => {
        it('converts $cookie rules without params', () => {
            const filterId = 0;
            const rules = createRulesFromText(
                filterId,
                ['||example.com$cookie'],
=======
    describe('check $to', () => {
        it('converts $to rule with two domains', () => {
            const filterId = 0;
            const rules = createRulesFromText(
                filterId,
                ['/ads$to=evil.com|evil.org'],
>>>>>>> 76ab11e2
            );

            const {
                declarativeRules,
            } = DeclarativeRulesConverter.convert(
                [[filterId, rules]],
            );
            expect(declarativeRules.length).toBe(1);
            expect(declarativeRules[0]).toEqual({
                id: 1,
<<<<<<< HEAD
                priority: 1,
                action: {
                    type: 'modifyHeaders',
                    requestHeaders: [{
                        header: 'Cookie',
                        operation: 'remove',
                    }],
                    responseHeaders: [{
                        header: 'Set-Cookie',
                        operation: 'remove',
                    }],
                },
                condition: {
                    isUrlFilterCaseSensitive: false,
                    urlFilter: '||example.com',
=======
                priority: 2,
                action: {
                    type: 'block',
                },
                condition: {
                    isUrlFilterCaseSensitive: false,
                    requestDomains: [
                        'evil.com',
                        'evil.org',
                    ],
                    urlFilter: '/ads',
>>>>>>> 76ab11e2
                    resourceTypes: allResourcesTypes,
                },
            });
        });

<<<<<<< HEAD
        it('decline conversion $cookie rules with parameters', () => {
            const filterId = 0;
            const rulesText = [
                '||example.com$cookie=lang',
                '||example.com$cookie=user;maxAge=3600',
                '||example.com$cookie=utm;maxAge=3600;sameSite=lax',
            ];
            const rules = createRulesFromText(
                filterId,
                rulesText,
=======
        it('converts $to rule with one included and one excluded domain', () => {
            const filterId = 0;
            const rules = createRulesFromText(
                filterId,
                ['/ads$to=~not.evil.com|evil.com'],
>>>>>>> 76ab11e2
            );

            const {
                declarativeRules,
<<<<<<< HEAD
=======
            } = DeclarativeRulesConverter.convert(
                [[filterId, rules]],
            );
            expect(declarativeRules.length).toBe(1);
            expect(declarativeRules[0]).toEqual({
                id: 1,
                priority: 2,
                action: {
                    type: 'block',
                },
                condition: {
                    isUrlFilterCaseSensitive: false,
                    requestDomains: ['evil.com'],
                    excludedRequestDomains: ['not.evil.com'],
                    urlFilter: '/ads',
                    resourceTypes: allResourcesTypes,
                },
            });
        });

        it('converts $to rule with two excluded domains', () => {
            const filterId = 0;
            const rules = createRulesFromText(
                filterId,
                ['/ads$to=~good.com|~good.org'],
            );

            const {
                declarativeRules,
            } = DeclarativeRulesConverter.convert(
                [[filterId, rules]],
            );
            expect(declarativeRules.length).toBe(1);
            expect(declarativeRules[0]).toEqual({
                id: 1,
                priority: 2,
                action: {
                    type: 'block',
                },
                condition: {
                    isUrlFilterCaseSensitive: false,
                    excludedRequestDomains: [
                        'good.com',
                        'good.org',
                    ],
                    urlFilter: '/ads',
                    resourceTypes: allResourcesTypes,
                },
            });
        });
    });

    describe('check $method', () => {
        it('converts rule with two permitted methods', () => {
            const filterId = 0;
            const rules = createRulesFromText(
                filterId,
                ['||evil.com$method=get|head'],
            );

            const {
                declarativeRules,
            } = DeclarativeRulesConverter.convert(
                [[filterId, rules]],
            );
            expect(declarativeRules.length).toBe(1);
            expect(declarativeRules[0]).toEqual({
                id: 1,
                priority: 76,
                action: {
                    type: 'block',
                },
                condition: {
                    requestMethods: ['get', 'head'],
                    isUrlFilterCaseSensitive: false,
                    urlFilter: '||evil.com',
                    resourceTypes: allResourcesTypes,
                },
            });
        });

        it('converts rule with two restricted methods', () => {
            const filterId = 0;
            const rules = createRulesFromText(
                filterId,
                ['||evil.com$method=~post|~put'],
            );

            const {
                declarativeRules,
            } = DeclarativeRulesConverter.convert(
                [[filterId, rules]],
            );
            expect(declarativeRules.length).toBe(1);
            expect(declarativeRules[0]).toEqual({
                id: 1,
                priority: 2,
                action: {
                    type: 'block',
                },
                condition: {
                    excludedRequestMethods: ['post', 'put'],
                    isUrlFilterCaseSensitive: false,
                    urlFilter: '||evil.com',
                    resourceTypes: allResourcesTypes,
                },
            });
        });

        it('allowlist rule with one permitted method', () => {
            const filterId = 0;
            const rules = createRulesFromText(
                filterId,
                ['@@||evil.com$method=get'],
            );

            const {
                declarativeRules,
            } = DeclarativeRulesConverter.convert(
                [[filterId, rules]],
            );
            expect(declarativeRules.length).toBe(1);
            expect(declarativeRules[0]).toEqual({
                id: 1,
                priority: 100101,
                action: {
                    type: 'allow',
                },
                condition: {
                    requestMethods: ['get'],
                    isUrlFilterCaseSensitive: false,
                    urlFilter: '||evil.com',
                    resourceTypes: allResourcesTypes,
                },
            });
        });

        it('allowlist rule with two restricted methods', () => {
            const filterId = 0;
            const rules = createRulesFromText(
                filterId,
                ['@@||evil.com$method=~post'],
            );

            const {
                declarativeRules,
            } = DeclarativeRulesConverter.convert(
                [[filterId, rules]],
            );
            expect(declarativeRules.length).toBe(1);
            expect(declarativeRules[0]).toEqual({
                id: 1,
                priority: 100002,
                action: {
                    type: 'allow',
                },
                condition: {
                    excludedRequestMethods: ['post'],
                    isUrlFilterCaseSensitive: false,
                    urlFilter: '||evil.com',
                    resourceTypes: allResourcesTypes,
                },
            });
        });

        it('returns UnsupportedModifierError for `trace` method', () => {
            const filterId = 0;
            const ruleText = '||evil.com$method=trace';
            const rules = createRulesFromText(filterId, [ruleText]);

            const {
                declarativeRules,
>>>>>>> 76ab11e2
                errors,
            } = DeclarativeRulesConverter.convert(
                [[filterId, rules]],
            );
<<<<<<< HEAD
            expect(errors.length).toBe(3);

            const networkRules = [
                new NetworkRule(rulesText[0], filterId),
                new NetworkRule(rulesText[1], filterId),
                new NetworkRule(rulesText[2], filterId),
            ];

            const expectedErrors = [
                new UnsupportedModifierError(
                    // eslint-disable-next-line max-len
                    `The use of additional parameters in $cookie (apart from $cookie itself) is not supported: "${networkRules[0].getText()}"`,
                    networkRules[0],
                ),
                new UnsupportedModifierError(
                    // eslint-disable-next-line max-len
                    `The use of additional parameters in $cookie (apart from $cookie itself) is not supported: "${networkRules[1].getText()}"`,
                    networkRules[1],
                ),
                new UnsupportedModifierError(
                    // eslint-disable-next-line max-len
                    `The use of additional parameters in $cookie (apart from $cookie itself) is not supported: "${networkRules[2].getText()}"`,
                    networkRules[2],
                ),
            ];

            expect(declarativeRules).toHaveLength(0);
            expect(errors).toHaveLength(3);
            expect(errors[0]).toStrictEqual(expectedErrors[0]);
            expect(errors[1]).toStrictEqual(expectedErrors[1]);
            expect(errors[2]).toStrictEqual(expectedErrors[2]);
=======
            expect(declarativeRules.length).toBe(0);
            expect(errors.length).toBe(1);

            const networkRule = new NetworkRule(ruleText, filterId);

            const err = new UnsupportedModifierError(
                // eslint-disable-next-line max-len
                `Network rule with $method modifier containing 'trace' method is not supported: "${networkRule.getText()}"`,
                networkRule,
            );
            expect(errors[0]).toStrictEqual(err);
>>>>>>> 76ab11e2
        });
    });
});<|MERGE_RESOLUTION|>--- conflicted
+++ resolved
@@ -1337,21 +1337,12 @@
         });
     });
 
-<<<<<<< HEAD
     describe('check $cookie', () => {
         it('converts $cookie rules without params', () => {
             const filterId = 0;
             const rules = createRulesFromText(
                 filterId,
                 ['||example.com$cookie'],
-=======
-    describe('check $to', () => {
-        it('converts $to rule with two domains', () => {
-            const filterId = 0;
-            const rules = createRulesFromText(
-                filterId,
-                ['/ads$to=evil.com|evil.org'],
->>>>>>> 76ab11e2
             );
 
             const {
@@ -1362,7 +1353,6 @@
             expect(declarativeRules.length).toBe(1);
             expect(declarativeRules[0]).toEqual({
                 id: 1,
-<<<<<<< HEAD
                 priority: 1,
                 action: {
                     type: 'modifyHeaders',
@@ -1378,25 +1368,11 @@
                 condition: {
                     isUrlFilterCaseSensitive: false,
                     urlFilter: '||example.com',
-=======
-                priority: 2,
-                action: {
-                    type: 'block',
-                },
-                condition: {
-                    isUrlFilterCaseSensitive: false,
-                    requestDomains: [
-                        'evil.com',
-                        'evil.org',
-                    ],
-                    urlFilter: '/ads',
->>>>>>> 76ab11e2
-                    resourceTypes: allResourcesTypes,
-                },
-            });
-        });
-
-<<<<<<< HEAD
+                    resourceTypes: allResourcesTypes,
+                },
+            });
+        });
+
         it('decline conversion $cookie rules with parameters', () => {
             const filterId = 0;
             const rulesText = [
@@ -1407,197 +1383,14 @@
             const rules = createRulesFromText(
                 filterId,
                 rulesText,
-=======
-        it('converts $to rule with one included and one excluded domain', () => {
-            const filterId = 0;
-            const rules = createRulesFromText(
-                filterId,
-                ['/ads$to=~not.evil.com|evil.com'],
->>>>>>> 76ab11e2
             );
 
             const {
                 declarativeRules,
-<<<<<<< HEAD
-=======
-            } = DeclarativeRulesConverter.convert(
-                [[filterId, rules]],
-            );
-            expect(declarativeRules.length).toBe(1);
-            expect(declarativeRules[0]).toEqual({
-                id: 1,
-                priority: 2,
-                action: {
-                    type: 'block',
-                },
-                condition: {
-                    isUrlFilterCaseSensitive: false,
-                    requestDomains: ['evil.com'],
-                    excludedRequestDomains: ['not.evil.com'],
-                    urlFilter: '/ads',
-                    resourceTypes: allResourcesTypes,
-                },
-            });
-        });
-
-        it('converts $to rule with two excluded domains', () => {
-            const filterId = 0;
-            const rules = createRulesFromText(
-                filterId,
-                ['/ads$to=~good.com|~good.org'],
-            );
-
-            const {
-                declarativeRules,
-            } = DeclarativeRulesConverter.convert(
-                [[filterId, rules]],
-            );
-            expect(declarativeRules.length).toBe(1);
-            expect(declarativeRules[0]).toEqual({
-                id: 1,
-                priority: 2,
-                action: {
-                    type: 'block',
-                },
-                condition: {
-                    isUrlFilterCaseSensitive: false,
-                    excludedRequestDomains: [
-                        'good.com',
-                        'good.org',
-                    ],
-                    urlFilter: '/ads',
-                    resourceTypes: allResourcesTypes,
-                },
-            });
-        });
-    });
-
-    describe('check $method', () => {
-        it('converts rule with two permitted methods', () => {
-            const filterId = 0;
-            const rules = createRulesFromText(
-                filterId,
-                ['||evil.com$method=get|head'],
-            );
-
-            const {
-                declarativeRules,
-            } = DeclarativeRulesConverter.convert(
-                [[filterId, rules]],
-            );
-            expect(declarativeRules.length).toBe(1);
-            expect(declarativeRules[0]).toEqual({
-                id: 1,
-                priority: 76,
-                action: {
-                    type: 'block',
-                },
-                condition: {
-                    requestMethods: ['get', 'head'],
-                    isUrlFilterCaseSensitive: false,
-                    urlFilter: '||evil.com',
-                    resourceTypes: allResourcesTypes,
-                },
-            });
-        });
-
-        it('converts rule with two restricted methods', () => {
-            const filterId = 0;
-            const rules = createRulesFromText(
-                filterId,
-                ['||evil.com$method=~post|~put'],
-            );
-
-            const {
-                declarativeRules,
-            } = DeclarativeRulesConverter.convert(
-                [[filterId, rules]],
-            );
-            expect(declarativeRules.length).toBe(1);
-            expect(declarativeRules[0]).toEqual({
-                id: 1,
-                priority: 2,
-                action: {
-                    type: 'block',
-                },
-                condition: {
-                    excludedRequestMethods: ['post', 'put'],
-                    isUrlFilterCaseSensitive: false,
-                    urlFilter: '||evil.com',
-                    resourceTypes: allResourcesTypes,
-                },
-            });
-        });
-
-        it('allowlist rule with one permitted method', () => {
-            const filterId = 0;
-            const rules = createRulesFromText(
-                filterId,
-                ['@@||evil.com$method=get'],
-            );
-
-            const {
-                declarativeRules,
-            } = DeclarativeRulesConverter.convert(
-                [[filterId, rules]],
-            );
-            expect(declarativeRules.length).toBe(1);
-            expect(declarativeRules[0]).toEqual({
-                id: 1,
-                priority: 100101,
-                action: {
-                    type: 'allow',
-                },
-                condition: {
-                    requestMethods: ['get'],
-                    isUrlFilterCaseSensitive: false,
-                    urlFilter: '||evil.com',
-                    resourceTypes: allResourcesTypes,
-                },
-            });
-        });
-
-        it('allowlist rule with two restricted methods', () => {
-            const filterId = 0;
-            const rules = createRulesFromText(
-                filterId,
-                ['@@||evil.com$method=~post'],
-            );
-
-            const {
-                declarativeRules,
-            } = DeclarativeRulesConverter.convert(
-                [[filterId, rules]],
-            );
-            expect(declarativeRules.length).toBe(1);
-            expect(declarativeRules[0]).toEqual({
-                id: 1,
-                priority: 100002,
-                action: {
-                    type: 'allow',
-                },
-                condition: {
-                    excludedRequestMethods: ['post'],
-                    isUrlFilterCaseSensitive: false,
-                    urlFilter: '||evil.com',
-                    resourceTypes: allResourcesTypes,
-                },
-            });
-        });
-
-        it('returns UnsupportedModifierError for `trace` method', () => {
-            const filterId = 0;
-            const ruleText = '||evil.com$method=trace';
-            const rules = createRulesFromText(filterId, [ruleText]);
-
-            const {
-                declarativeRules,
->>>>>>> 76ab11e2
                 errors,
             } = DeclarativeRulesConverter.convert(
                 [[filterId, rules]],
             );
-<<<<<<< HEAD
             expect(errors.length).toBe(3);
 
             const networkRules = [
@@ -1629,7 +1422,226 @@
             expect(errors[0]).toStrictEqual(expectedErrors[0]);
             expect(errors[1]).toStrictEqual(expectedErrors[1]);
             expect(errors[2]).toStrictEqual(expectedErrors[2]);
-=======
+        });
+    });
+
+    describe('check $to', () => {
+        it('converts $to rule with two domains', () => {
+            const filterId = 0;
+            const rules = createRulesFromText(
+                filterId,
+                ['/ads$to=evil.com|evil.org'],
+            );
+
+            const {
+                declarativeRules,
+            } = DeclarativeRulesConverter.convert(
+                [[filterId, rules]],
+            );
+            expect(declarativeRules.length).toBe(1);
+            expect(declarativeRules[0]).toEqual({
+                id: 1,
+                priority: 2,
+                action: {
+                    type: 'block',
+                },
+                condition: {
+                    isUrlFilterCaseSensitive: false,
+                    requestDomains: [
+                        'evil.com',
+                        'evil.org',
+                    ],
+                    urlFilter: '/ads',
+                    resourceTypes: allResourcesTypes,
+                },
+            });
+        });
+
+        it('converts $to rule with one included and one excluded domain', () => {
+            const filterId = 0;
+            const rules = createRulesFromText(
+                filterId,
+                ['/ads$to=~not.evil.com|evil.com'],
+            );
+
+            const {
+                declarativeRules,
+            } = DeclarativeRulesConverter.convert(
+                [[filterId, rules]],
+            );
+            expect(declarativeRules.length).toBe(1);
+            expect(declarativeRules[0]).toEqual({
+                id: 1,
+                priority: 2,
+                action: {
+                    type: 'block',
+                },
+                condition: {
+                    isUrlFilterCaseSensitive: false,
+                    requestDomains: ['evil.com'],
+                    excludedRequestDomains: ['not.evil.com'],
+                    urlFilter: '/ads',
+                    resourceTypes: allResourcesTypes,
+                },
+            });
+        });
+
+        it('converts $to rule with two excluded domains', () => {
+            const filterId = 0;
+            const rules = createRulesFromText(
+                filterId,
+                ['/ads$to=~good.com|~good.org'],
+            );
+
+            const {
+                declarativeRules,
+            } = DeclarativeRulesConverter.convert(
+                [[filterId, rules]],
+            );
+            expect(declarativeRules.length).toBe(1);
+            expect(declarativeRules[0]).toEqual({
+                id: 1,
+                priority: 2,
+                action: {
+                    type: 'block',
+                },
+                condition: {
+                    isUrlFilterCaseSensitive: false,
+                    excludedRequestDomains: [
+                        'good.com',
+                        'good.org',
+                    ],
+                    urlFilter: '/ads',
+                    resourceTypes: allResourcesTypes,
+                },
+            });
+        });
+    });
+
+    describe('check $method', () => {
+        it('converts rule with two permitted methods', () => {
+            const filterId = 0;
+            const rules = createRulesFromText(
+                filterId,
+                ['||evil.com$method=get|head'],
+            );
+
+            const {
+                declarativeRules,
+            } = DeclarativeRulesConverter.convert(
+                [[filterId, rules]],
+            );
+            expect(declarativeRules.length).toBe(1);
+            expect(declarativeRules[0]).toEqual({
+                id: 1,
+                priority: 76,
+                action: {
+                    type: 'block',
+                },
+                condition: {
+                    requestMethods: ['get', 'head'],
+                    isUrlFilterCaseSensitive: false,
+                    urlFilter: '||evil.com',
+                    resourceTypes: allResourcesTypes,
+                },
+            });
+        });
+
+        it('converts rule with two restricted methods', () => {
+            const filterId = 0;
+            const rules = createRulesFromText(
+                filterId,
+                ['||evil.com$method=~post|~put'],
+            );
+
+            const {
+                declarativeRules,
+            } = DeclarativeRulesConverter.convert(
+                [[filterId, rules]],
+            );
+            expect(declarativeRules.length).toBe(1);
+            expect(declarativeRules[0]).toEqual({
+                id: 1,
+                priority: 2,
+                action: {
+                    type: 'block',
+                },
+                condition: {
+                    excludedRequestMethods: ['post', 'put'],
+                    isUrlFilterCaseSensitive: false,
+                    urlFilter: '||evil.com',
+                    resourceTypes: allResourcesTypes,
+                },
+            });
+        });
+
+        it('allowlist rule with one permitted method', () => {
+            const filterId = 0;
+            const rules = createRulesFromText(
+                filterId,
+                ['@@||evil.com$method=get'],
+            );
+
+            const {
+                declarativeRules,
+            } = DeclarativeRulesConverter.convert(
+                [[filterId, rules]],
+            );
+            expect(declarativeRules.length).toBe(1);
+            expect(declarativeRules[0]).toEqual({
+                id: 1,
+                priority: 100101,
+                action: {
+                    type: 'allow',
+                },
+                condition: {
+                    requestMethods: ['get'],
+                    isUrlFilterCaseSensitive: false,
+                    urlFilter: '||evil.com',
+                    resourceTypes: allResourcesTypes,
+                },
+            });
+        });
+
+        it('allowlist rule with two restricted methods', () => {
+            const filterId = 0;
+            const rules = createRulesFromText(
+                filterId,
+                ['@@||evil.com$method=~post'],
+            );
+
+            const {
+                declarativeRules,
+            } = DeclarativeRulesConverter.convert(
+                [[filterId, rules]],
+            );
+            expect(declarativeRules.length).toBe(1);
+            expect(declarativeRules[0]).toEqual({
+                id: 1,
+                priority: 100002,
+                action: {
+                    type: 'allow',
+                },
+                condition: {
+                    excludedRequestMethods: ['post'],
+                    isUrlFilterCaseSensitive: false,
+                    urlFilter: '||evil.com',
+                    resourceTypes: allResourcesTypes,
+                },
+            });
+        });
+
+        it('returns UnsupportedModifierError for `trace` method', () => {
+            const filterId = 0;
+            const ruleText = '||evil.com$method=trace';
+            const rules = createRulesFromText(filterId, [ruleText]);
+
+            const {
+                declarativeRules,
+                errors,
+            } = DeclarativeRulesConverter.convert(
+                [[filterId, rules]],
+            );
             expect(declarativeRules.length).toBe(0);
             expect(errors.length).toBe(1);
 
@@ -1641,7 +1653,6 @@
                 networkRule,
             );
             expect(errors[0]).toStrictEqual(err);
->>>>>>> 76ab11e2
         });
     });
 });