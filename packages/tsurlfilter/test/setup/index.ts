--- conflicted
+++ resolved
@@ -13,13 +13,9 @@
 // and we don't want to see the logs in the test output.
 vi.mock('@adguard/logger', () => {
     return {
-<<<<<<< HEAD
-        Logger: vi.fn().mockImplementation(() => loggerMocks),
-        getErrorMessage: vi.fn(),
-=======
         Logger: function Logger() {
             return loggerMocks;
         },
->>>>>>> e578629a
+        getErrorMessage: vi.fn(),
     };
 });