import resolve from '@rollup/plugin-node-resolve';
import commonjs from '@rollup/plugin-commonjs';
import nodePolyfills from 'rollup-plugin-polyfill-node';
import camelCase from 'lodash/camelCase';
import typescript from '@rollup/plugin-typescript';
import json from '@rollup/plugin-json';
import cleanup from 'rollup-plugin-cleanup';
import terser from '@rollup/plugin-terser';
import { preserveShebangs } from 'rollup-plugin-preserve-shebangs';

const DEFAULT_OUTPUT_PATH = 'dist';

const OUTPUT_PATH = process.env.PACKAGE_OUTPUT_PATH ? `${process.env.PACKAGE_OUTPUT_PATH}/dist` : DEFAULT_OUTPUT_PATH;

const libraryName = 'TSUrlFilter';

const commonConfig = {
    cache: false,
    watch: {
        include: 'src/**',
    },
    plugins: [
        // Allow json resolution
        json(),

        // Compile TypeScript files
        typescript({
            tsconfig: 'tsconfig.build.json',
        }),

        // Allow bundling cjs modules (unlike webpack, rollup doesn't understand cjs)
        commonjs({
            sourceMap: false,
        }),
        nodePolyfills(),

<<<<<<< HEAD
        // The build of CSSTree is a bit complicated (patches, require "emulation", etc.),
        // so here we only specify the pre-built version by an alias
        alias({
            entries: [
                {
                    find: '@adguard/ecss-tree',
                    replacement: path.resolve(
                        // FIXME (David, v3.0): Temporary solution, moreover, CSSTree will be removed in AGTree v2
                        'node_modules/@adguard/agtree/node_modules/@adguard/ecss-tree/dist/ecsstree.umd.min.js',
                    ),
                },
            ],
        }),

=======
>>>>>>> 5082a0c6
        // Allow node_modules resolution, so you can use 'external' to control
        // which external modules to include in the bundle
        // https://github.com/rollup/rollup-plugin-node-resolve#usage
        resolve({ preferBuiltins: false }),

        cleanup({
            comments: ['srcmaps'],
        }),
    ],
};

const commonExternal = [
<<<<<<< HEAD
    // FIXME (David, v3.0): split later if needed
    // '@adguard/agtree',
    // '@adguard/css-tokenizer',
    // '@adguard/ecss-tree',
=======
    '@adguard/agtree',
    '@adguard/css-tokenizer',
>>>>>>> 5082a0c6
    '@adguard/scriptlets',
    'is-ip',
    'punycode/',
    'tldts',
    'is-cidr',
    'cidr-tools',
    'zod',
    'commander',
];

const esmConfig = {
    input: [
        'src/index.ts',
        'src/request-type.ts',
        'src/rules/simple-regex.ts',
        'src/rules/network-rule-options.ts',
    ],
    output: [
        {
            dir: `${OUTPUT_PATH}/es`,
            format: 'esm',
            sourcemap: false,
        },
    ],
    external: commonExternal,
    ...commonConfig,
};

/**
 * Declarative converter should be built separately
 * because it has some regexp which are not supported in Safari browser
 * so it throws an error in safari-web-extension. AG-21568
 */
const esmDeclarativeConverterConfig = {
    input: 'src/rules/declarative-converter/index.ts',
    output: [
        {
            file: `${OUTPUT_PATH}/es/declarative-converter.js`,
            format: 'esm',
            sourcemap: false,
        },
    ],
    external: commonExternal,
    ...commonConfig,
};

/**
 * UMD build is needed for the FiltersCompiler and DNS dashboard.
 *
 * TODO: should be removed. AG-21466
 */
const umdConfig = {
    input: 'src/index.ts',
    output: [
        {
            file: `${OUTPUT_PATH}/tsurlfilter.umd.js`,
            name: camelCase(libraryName),
            format: 'umd',
            sourcemap: false,
        },
        {
            file: `${OUTPUT_PATH}/tsurlfilter.umd.min.js`,
            name: camelCase(libraryName),
            format: 'umd',
            sourcemap: false,
            plugins: [terser()],
        },
    ],
    ...commonConfig,
};

const cliConfig = {
    input: 'cli/index.ts',
    output: [
        {
            file: `${OUTPUT_PATH}/cli.js`,
            format: 'cjs',
            sourcemap: false,
        },
    ],
    external: [
        'fs',
        'path',
        'commander',
        '@adguard/re2-wasm',
    ],
    plugins: [
        // Allow json resolution
        json(),

        // Compile TypeScript files
        typescript({
            tsconfig: 'tsconfig.build.json',
        }),

        // Allow bundling cjs modules (unlike webpack, rollup doesn't understand cjs)
        commonjs({
            sourceMap: false,
        }),

        // Allow node_modules resolution, so you can use 'external' to control
        // which external modules to include in the bundle
        // https://github.com/rollup/rollup-plugin-node-resolve#usage
        resolve({ preferBuiltins: false }),

        cleanup({
            comments: ['srcmaps'],
        }),

        preserveShebangs(),
    ],

    watch: {
        include: 'cli/**',
    },
};

export default [
    esmConfig,
    esmDeclarativeConverterConfig,
    umdConfig,
    cliConfig,
];<|MERGE_RESOLUTION|>--- conflicted
+++ resolved
@@ -34,23 +34,6 @@
         }),
         nodePolyfills(),
 
-<<<<<<< HEAD
-        // The build of CSSTree is a bit complicated (patches, require "emulation", etc.),
-        // so here we only specify the pre-built version by an alias
-        alias({
-            entries: [
-                {
-                    find: '@adguard/ecss-tree',
-                    replacement: path.resolve(
-                        // FIXME (David, v3.0): Temporary solution, moreover, CSSTree will be removed in AGTree v2
-                        'node_modules/@adguard/agtree/node_modules/@adguard/ecss-tree/dist/ecsstree.umd.min.js',
-                    ),
-                },
-            ],
-        }),
-
-=======
->>>>>>> 5082a0c6
         // Allow node_modules resolution, so you can use 'external' to control
         // which external modules to include in the bundle
         // https://github.com/rollup/rollup-plugin-node-resolve#usage
@@ -63,15 +46,8 @@
 };
 
 const commonExternal = [
-<<<<<<< HEAD
-    // FIXME (David, v3.0): split later if needed
-    // '@adguard/agtree',
-    // '@adguard/css-tokenizer',
-    // '@adguard/ecss-tree',
-=======
     '@adguard/agtree',
     '@adguard/css-tokenizer',
->>>>>>> 5082a0c6
     '@adguard/scriptlets',
     'is-ip',
     'punycode/',
