--- conflicted
+++ resolved
@@ -5,11 +5,7 @@
 The format is based on [Keep a Changelog](https://keepachangelog.com/en/1.0.0/),
 and this project adheres to [Semantic Versioning](https://semver.org/spec/v2.0.0.html).
 
-<<<<<<< HEAD
-## Unreleased <!-- release/browser-extension-v5.2 -->
-=======
 ## [3.4.0] - 2025-06-06
->>>>>>> 8f8cd0f2
 
 ### Added
 
@@ -18,27 +14,14 @@
 
 ### Changed
 
-<<<<<<< HEAD
-<!-- FIXME: update dependencies to the latest versions -->
-- Updated [@adguard/agtree] to `v3.1.5`.
-- Updated [@adguard/scriptlets] to `v2.2.1`.
-=======
 - Updated [@adguard/logger] to `v2.0.0`.
 - Updated [@adguard/scriptlets] to `v2.2.7`.
->>>>>>> 8f8cd0f2
 
 ### Removed
 
 - `getText` and `getUsedOptionNames` methods from `NetworkRule` class.
 
-<<<<<<< HEAD
-### Changed
-
-- Updated [@adguard/logger] to `v2.0.0`.
-
-=======
 [3.4.0]: https://github.com/AdguardTeam/tsurlfilter/releases/tag/tsurlfilter-v3.4.0
->>>>>>> 8f8cd0f2
 [AdguardBrowserExtension#2942]: https://github.com/AdguardTeam/AdguardBrowserExtension/issues/2942
 
 ## [3.3.4] - 2025-05-28
