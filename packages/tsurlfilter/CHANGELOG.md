--- conflicted
+++ resolved
@@ -29,13 +29,10 @@
 - Support conversion to DNR for `$permissions` modifier.
 - Support conversion to DNR for `$cookie` modifier.
 - `$url` modifier support for non-basic rules [#64].
-<<<<<<< HEAD
 - Ability to allowlist scriptlets by name [#377].
 - New rule indexing algorithm. The storage index is now an integer representing
   the rule position in the concatenated filter list text.
   The list id is determined by the pre-stored filter list offset during the scan.
-=======
->>>>>>> ef522a46
 
 ### Changed
 
