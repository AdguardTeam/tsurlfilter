--- conflicted
+++ resolved
@@ -8,14 +8,7 @@
 <!-- TODO: manually add compare links for version to the end of the file -->
 <!-- e.g. [1.0.77]: https://github.com/AdguardTeam/tsurlfilter/compare/tsurlfilter-v1.0.76...tsurlfilter-v1.0.77 -->
 
-<<<<<<< HEAD
 ## [Unreleased]
-=======
-## [2.2.0] - 2023-10-12
-
-### Added
-- Support for $badfilter rules to Declarative Converter.
->>>>>>> 93130cf7
 
 ## Added
 - Support for regexp values in $domain modifier of network and cosmetic rules [#41](https://github.com/AdguardTeam/tsurlfilter/issues/41).
@@ -28,6 +21,12 @@
 ### Fixed
 - Scriptlets not being logged when filtering log is open [#2442](https://github.com/AdguardTeam/AdguardBrowserExtension/issues/2481)
 - Filtering log clearing on `$removeparam` rule application [#2442](https://github.com/AdguardTeam/AdguardBrowserExtension/issues/2442).
+
+
+## [2.2.0] - 2023-10-12
+
+### Added
+- Support for $badfilter rules to Declarative Converter.
 
 
 ## [2.1.11] - 2023-08-25
