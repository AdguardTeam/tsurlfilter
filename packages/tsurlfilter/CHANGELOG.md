# TSUrlFilter Changelog

All notable changes to this project will be documented in this file.

The format is based on [Keep a Changelog](https://keepachangelog.com/en/1.0.0/),
and this project adheres to [Semantic Versioning](https://semver.org/spec/v2.0.0.html).

<<<<<<< HEAD
## Unreleased <!-- release/browser-extension-v5.2 -->

### Added

- Compatibility of `$header` modifier with `$match-case`
  and `$third-party` modifiers in MV2 [AdguardBrowserExtension#2942].

### Changed

- Updated [@adguard/agtree] to `v3.1.5`.
- Updated [@adguard/scriptlets] to `v2.2.1`.

### Removed

- `getText` and `getUsedOptionNames` methods from `NetworkRule` class.

[AdguardBrowserExtension#2942]: https://github.com/AdguardTeam/AdguardBrowserExtension/issues/2942
=======
## [3.3.3] - 2025-05-22

### Changed

- Updated [@adguard/agtree] to `v3.2.0`.

### Fixed

- Internal code for source rule finding from rulesets.

[3.3.3]: https://github.com/AdguardTeam/tsurlfilter/releases/tag/tsurlfilter-v3.3.3
>>>>>>> d99bd2ff

## [3.3.2] - 2025-05-19

### Changed

- Updated [@adguard/agtree] to `v3.1.4`.

### Fixed

- Updated `zod` dependency to version `3.24.4` to resolve vulnerability warnings.

[3.3.2]: https://github.com/AdguardTeam/tsurlfilter/releases/tag/tsurlfilter-v3.3.2

## [3.3.1] - 2025-05-15

### Changed

- DNR converter now keep IDs of converted rules the same between launches
  if text of the rule is the same.

[3.3.1]: https://github.com/AdguardTeam/tsurlfilter/releases/tag/tsurlfilter-v3.3.1

## [3.3.0-alpha.0] - 2025-04-30

### Changed

- Updated [@adguard/agtree] to `v3.1.3`.

### Removed

- Byte ranges management for rulesets.

[3.3.0-alpha.0]: https://github.com/AdguardTeam/tsurlfilter/releases/tag/tsurlfilter-v3.3.0-alpha.0

## [3.2.3] - 2025-04-15

### Fixed

- `fetchExtensionResourceText` util — enforce min byte range length when fetching resources
  [AdguardBrowserExtension#3128].

[3.2.3]: https://github.com/AdguardTeam/tsurlfilter/releases/tag/tsurlfilter-v3.2.3
[AdguardBrowserExtension#3128]: https://github.com/AdguardTeam/AdguardBrowserExtension/issues/3128

## [3.2.2] - 2025-03-31

### Changed

- Updated [@adguard/agtree] to `v3.1.0`.

[3.2.2]: https://github.com/AdguardTeam/tsurlfilter/releases/tag/tsurlfilter-v3.2.2

## [3.2.1] - 2025-03-06

### Changed

- Updated [@adguard/scriptlets] to `v2.1.6`.

[3.2.1]: https://github.com/AdguardTeam/tsurlfilter/releases/tag/tsurlfilter-v3.2.1

## [3.2.0] - 2025-02-28

### Added

- Unload methods for `RuleSet` and `Filter` in the declarative converter.
- `retrieveRuleNode` method to `Engine` class for retrieving rule nodes by their filter id and index.

### Changed

- Updated [@adguard/agtree] to `v3.0.1`.
- Updated [@adguard/scriptlets] to `v2.1.5`.

### Fixed

- Reworked the shortcut extractor for regular expressions. It now correctly handles disjunctions,
  named groups, character classes, and other complex patterns. [AdguardBrowserExtension#3105].

[3.2.0]: https://github.com/AdguardTeam/tsurlfilter/releases/tag/tsurlfilter-v3.2.0
[AdguardBrowserExtension#3105]: https://github.com/AdguardTeam/AdguardBrowserExtension/issues/3105

## [3.1.0-alpha.8] - 2025-01-30

### Added

- Metadata declarative rule to hold additional information about the filter list.
  It is a special rule at the beginning of the ruleset that contains metadata, e.g.
  raw filter list rules, declarative metadata, lazy metadata, conversion map, source map, etc.
- Byte range maps. This feature allows retrieving only specific parts of the ruleset `.json` file, saving memory
  and improving performance.
- Optional property `maxNumberOfUnsafeRules` to `DeclarativeConverterOptions`
  for unsafe rules (only for dynamic rulesets).

### Changed

- Drop UMD support, now only ESM builds.
- Updated [@adguard/agtree] to `v3.0.0-alpha.3` which improves the bundle size
  and performance.
- Updated [@adguard/scriptlets] to `v2.1.4` which improves the bundle size and
  performance.

### Fixed

- URI encoded `$removeparam` value is not removed in MV3 [AdguardBrowserExtension#3014].
- `$removeparam` fails to match encoded URL params in MV2 [AdguardBrowserExtension#3015].
- `$popup,third-party` modifiers cause document blocking [AdguardBrowserExtension#3012].
- `$removeparam` incorrectly removes parameters from encoded URLs [AdguardBrowserExtension#3076].
- Pattern shortcut extraction from regexp patterns with character classes [AdguardBrowserExtension#2924].

[3.1.0-alpha.8]: https://github.com/AdguardTeam/tsurlfilter/releases/tag/tsurlfilter-v3.1.0-alpha.8
[AdguardBrowserExtension#3014]: https://github.com/AdguardTeam/AdguardBrowserExtension/issues/3014
[AdguardBrowserExtension#3012]: https://github.com/AdguardTeam/AdguardBrowserExtension/issues/3012
[AdguardBrowserExtension#3076]: https://github.com/AdguardTeam/AdguardBrowserExtension/issues/3076
[AdguardBrowserExtension#2924]: https://github.com/AdguardTeam/AdguardBrowserExtension/issues/2924

## [3.0.8] - 2024-11-25

### Changed

- Error throwing for empty modifier list in network rules.
- Updated `@adguard/agtree` to `v2.1.4`.

### Fixed

- Handling missing children data in the deserializer for certain nodes.

[3.0.8]: https://github.com/AdguardTeam/tsurlfilter/releases/tag/tsurlfilter-v3.0.8

## [3.0.7] - 2024-11-19

### Fixed

- `$removeparam` fails to match encoded URL params in MV2 [AdguardBrowserExtension#3015].

[AdguardBrowserExtension#3015]: https://github.com/AdguardTeam/AdguardBrowserExtension/issues/3015
[3.0.7]: https://github.com/AdguardTeam/tsurlfilter/releases/tag/tsurlfilter-v3.0.7

## [3.0.6] - 2024-11-02

### Changed

- Updated `@adguard/agtree` to `v2.1.3`.

[3.0.6]: https://github.com/AdguardTeam/tsurlfilter/releases/tag/tsurlfilter-v3.0.6

## [3.1.0-alpha.7] - 2024-10-16

### Fixed

- Excluding request types causes document blocking [AdguardBrowserExtension#2992].
- Not unique `eventId` on `ApplyPermissionsRule` filtering log events.

[3.1.0-alpha.7]: https://github.com/AdguardTeam/tsurlfilter/releases/tag/tsurlfilter-v3.1.0-alpha.7
[AdguardBrowserExtension#2992]: https://github.com/AdguardTeam/AdguardBrowserExtension/issues/2992

## [3.1.0-alpha.6] - 2024-10-09

### Fixed

- Content-type matching of `$permissions` and `$removeparam` rules [AdguardBrowserExtension#2954].

[3.1.0-alpha.6]: https://github.com/AdguardTeam/tsurlfilter/releases/tag/tsurlfilter-v3.1.0-alpha.6
[AdguardBrowserExtension#2954]: https://github.com/AdguardTeam/AdguardBrowserExtension/issues/2954

## [3.1.0-alpha.5] - 2024-10-02

### Changed

- Updated [@adguard/scriptlets] to `v1.12.1`.

[3.1.0-alpha.5]: https://github.com/AdguardTeam/tsurlfilter/releases/tag/tsurlfilter-v3.1.0-alpha.5

## [3.0.5] - 2024-09-26

### Fixed

- Scriptlets exclusion matching is not working properly
  for rules with arguments [AdguardBrowserExtension#2947].

[3.0.5]: https://github.com/AdguardTeam/tsurlfilter/releases/tag/tsurlfilter-v3.0.5
[AdguardBrowserExtension#2947]: https://github.com/AdguardTeam/AdguardBrowserExtension/issues/2947

## [3.1.0-alpha.4] - 2024-09-20

### Fixed

- In some cases dynamic rules can have not unique IDs [AdguardBrowserExtension#2953].

[3.1.0-alpha.4]: https://github.com/AdguardTeam/tsurlfilter/releases/tag/tsurlfilter-v3.1.0-alpha.4
[AdguardBrowserExtension#2953]: https://github.com/AdguardTeam/AdguardBrowserExtension/issues/2953

## [3.0.4] - 2024-09-19

### Changed

- Updated [@adguard/agtree] to `v2.1.2`.

[3.0.4]: https://github.com/AdguardTeam/tsurlfilter/releases/tag/tsurlfilter-v3.0.4

## [3.0.3] - 2024-09-19

### Changed

- Updated [@adguard/agtree] to `v2.1.1`.
- Updated [@adguard/css-tokenizer] to `v1.1.1`.

[3.0.3]: https://github.com/AdguardTeam/tsurlfilter/releases/tag/tsurlfilter-v3.0.3

## [3.1.0-alpha.3] - 2024-08-30

### Changed

- Updated [@adguard/scriptlets] to `v1.11.27`.

[3.1.0-alpha.3]: https://github.com/AdguardTeam/tsurlfilter/releases/tag/tsurlfilter-v3.1.0-alpha.3

## [3.0.2] - 2024-08-29

### Changed

- Updated [@adguard/scriptlets] to `v1.11.27`.

[3.0.2]: https://github.com/AdguardTeam/tsurlfilter/releases/tag/tsurlfilter-v3.0.2

## [3.0.1] - 2024-08-27

### Fixed

- Negated domains in the $to modifier are not working as expected [AdguardBrowserExtension#2910].

[3.0.1]: https://github.com/AdguardTeam/tsurlfilter/releases/tag/tsurlfilter-v3.0.1
[AdguardBrowserExtension#2910]: https://github.com/AdguardTeam/AdguardBrowserExtension/issues/2910

## [3.0.0] - 2024-08-15

### Added

- Support of pipe separator in `$permissions` modifier values [#116].
- Support for disabling specific `$stealth` options:
  `searchqueries`, `donottrack`, `referrer`, `xclientdata`, `1p-cookie` and `3p-cookie` [#100].
- Support for regexp values in `$domain` modifier of network and cosmetic rules [#41].
- New `$permissions` modifier to set Permissions-Policy response header [#66].
- New `$header` modifier to match requests by response headers [#63].
- Support conversion to DNR for `$permissions` modifier.
- Support conversion to DNR for `$cookie` modifier.
- `$url` modifier support for non-basic rules [#64].
- Ability to allowlist scriptlets by name [#377].
- New rule indexing algorithm. The storage index is now an integer representing
  the rule position in the concatenated filter list text.
  The list id is determined by the pre-stored filter list offset during the scan.
- Allowlist rule creation utilities: `createAllowlistRuleNode` and `createAllowlistRuleList`.
- `PreprocessFilterList` utility class to preprocess filter lists before scanning.
- Source map and source map utilities.
- Utility for extension resource names.

### Changed

- How rule validation on being `too wide` works. New rule is "total rule length must be 4 or more characters" [#110].
- Integrated AGTree library into the project [#85].
- `IFilter`'s content now based on `PreprocessFilterList` interface.
- Rule classes now expect AGTree AST nodes in the constructor instead of rule text.
- Reworked CSS validation. Now it's done with the [@adguard/css-tokenizer] package.
- Reworked scanning mechanism, from now on the scanner expects an AGTree byte buffer
  and reads the AGTree rule nodes from it.
- Changed `IRuleList`s `retrieveRuleText` method to `retrieveRuleNode`.
- `BufferRuleList` now expects an AGTree byte buffer in the constructor.
- `ILineReader` changed to `IReader`.
- `$header` modifier removed from supported modifiers list in the declarative converter.

### Fixed

- Shortcut extraction from regexp patterns with zero-length alternative [#69].
- Scriptlets not being logged when filtering log is open [AdguardBrowserExtension#2481].
- Filtering log clearing on `$removeparam` rule application [AdguardBrowserExtension#2442].
- Extension leaking it's instance id when redirecting requests [AdguardBrowserExtension#2278].
- Cosmetic option allowlist rules interfering with basic blocking rules [AdguardBrowserExtension#2690].

### Removed

- `BufferLineReader`, `FileLineReader`, `StringRuleList`, `RuleValidator`, `ScriptletParser`
  and `RuleConverter` classes.
- Cosmetic rule parser.

[3.0.0]: https://github.com/AdguardTeam/tsurlfilter/releases/tag/tsurlfilter-v3.0.0
[#116]: https://github.com/AdguardTeam/tsurlfilter/issues/116
[#110]: https://github.com/AdguardTeam/tsurlfilter/issues/110
[#100]: https://github.com/AdguardTeam/tsurlfilter/issues/100
[#85]: https://github.com/AdguardTeam/tsurlfilter/issues/85
[#69]: https://github.com/AdguardTeam/tsurlfilter/issues/69
[#64]: https://github.com/AdguardTeam/tsurlfilter/issues/64
[#63]: https://github.com/AdguardTeam/tsurlfilter/issues/63
[#41]: https://github.com/AdguardTeam/tsurlfilter/issues/41
[AdguardBrowserExtension#2690]: https://github.com/AdguardTeam/AdguardBrowserExtension/issues/2690
[AdguardBrowserExtension#2278]: https://github.com/AdguardTeam/AdguardBrowserExtension/issues/2278

## [2.2.23] - 2024-08-01

### Changed

- Updated [@adguard/scriptlets] to `v1.11.16`.

[2.2.23]: https://github.com/AdguardTeam/tsurlfilter/releases/tag/tsurlfilter-v2.2.23

## [2.2.22] - 2024-07-17

### Fixed

- listId -1 not found in the storage

[2.2.22]: https://github.com/AdguardTeam/tsurlfilter/releases/tag/tsurlfilter-v2.2.22

## [2.2.21] - 2024-07-12

### Changed

- Updated [@adguard/scriptlets] to `v1.11.6`.

[2.2.21]: https://github.com/AdguardTeam/tsurlfilter/releases/tag/tsurlfilter-v2.2.21

## [2.2.20] - 2024-07-01

### Added

- Ability to allowlist scriptlets by name [Scriptlets#377].
- New rule indexing algorithm. The storage index is now an integer representing
  the rule position in the concatenated filter list text.
  The list id is determined by the pre-stored filter list offset during the scan.

### Changed

- Updated [@adguard/scriptlets] to `v1.11.1`.

[2.2.20]: https://github.com/AdguardTeam/tsurlfilter/releases/tag/tsurlfilter-v2.2.20
[Scriptlets#377]: https://github.com/AdguardTeam/Scriptlets/issues/377

## [2.2.19] - 2024-04-03

### Added

- Simple support of `$header` modifier — just for compiler validation.

[2.2.19]: https://github.com/AdguardTeam/tsurlfilter/releases/tag/tsurlfilter-v2.2.19

## [2.2.18] - 2024-03-29

### Fixed

- Do not block "Should collapse" mechanism with `$popup` rules.

[2.2.18]: https://github.com/AdguardTeam/tsurlfilter/releases/tag/tsurlfilter-v2.2.18

## [2.2.17] - 2024-03-28

### Changed

- Updated [@adguard/scriptlets] to `v1.10.25`.

[2.2.17]: https://github.com/AdguardTeam/tsurlfilter/releases/tag/tsurlfilter-v2.2.17

## [2.2.16] - 2024-03-28

### Fixed

- Correct work `$all` and `$popup` when they both selected for request
  [AdguardBrowserExtension#2620], [AdguardBrowserExtension#2728].

[2.2.16]: https://github.com/AdguardTeam/tsurlfilter/releases/tag/tsurlfilter-v2.2.16

## [2.2.15] - 2024-03-01

### Changed

- `$popup` should not disable simple blocking rule [AdguardBrowserExtension#2728].

[2.2.15]: https://github.com/AdguardTeam/tsurlfilter/releases/tag/tsurlfilter-v2.2.15
[AdguardBrowserExtension#2728]: https://github.com/AdguardTeam/AdguardBrowserExtension/issues/2728

## [2.2.14] - 2024-02-13

### Added

- New `BufferRuleList` class that is supposed to replace `StringRuleList`.
  It provides the same performance, but at the same time uses less memory
  as the original filter list is stored as a UTF-8 encoded byte array.
  In addition to that, it solves the problem of leaking links to the original leaking strings
  that in turn was leading to higher memory usage.

[2.2.14]: https://github.com/AdguardTeam/tsurlfilter/releases/tag/tsurlfilter-v2.2.14

## [2.2.13] - 2024-02-13

### Changed

- Updated [@adguard/scriptlets] to `v1.10.1`.

[2.2.13]: https://github.com/AdguardTeam/tsurlfilter/releases/tag/tsurlfilter-v2.2.13

## [2.2.12] - 2024-02-07

### Changed

- Priority calculation for `$popup` modifier [AdguardBrowserExtension#2620].

[2.2.12]: https://github.com/AdguardTeam/tsurlfilter/releases/tag/tsurlfilter-v2.2.12
[AdguardBrowserExtension#2620]: https://github.com/AdguardTeam/AdguardBrowserExtension/issues/2620

## [2.2.11] - 2024-01-25

### Changed

- Disable default support of newly added modifiers in MV3 converter.

[2.2.11]: https://github.com/AdguardTeam/tsurlfilter/releases/tag/tsurlfilter-v2.2.11

## [2.2.10] - 2024-01-09

### Added

- Export path for type declarations.

[2.2.10]: https://github.com/AdguardTeam/tsurlfilter/releases/tag/tsurlfilter-v2.2.10

## [2.2.9] - 2023-12-27

### Changed

- Updated [@adguard/scriptlets] to `v1.9.105`.

### Fixed

- Cosmetic rules with wildcard do not work on some domains [AdguardBrowserExtension#2650].

[2.2.9]: https://github.com/AdguardTeam/tsurlfilter/releases/tag/tsurlfilter-v2.2.9
[AdguardBrowserExtension#2650]: https://github.com/AdguardTeam/AdguardBrowserExtension/issues/2650

## [2.2.8] - 2023-12-07

### Added

- Library version number to the exports [AdguardBrowserExtension#2237].

[2.2.8]: https://github.com/AdguardTeam/tsurlfilter/releases/tag/tsurlfilter-v2.2.8
[AdguardBrowserExtension#2237]: https://github.com/AdguardTeam/AdguardBrowserExtension/issues/2237

## [2.2.7] - 2023-11-30

### Changed

- Updated [@adguard/scriptlets] to `v1.9.101`.

[2.2.7]: https://github.com/AdguardTeam/tsurlfilter/releases/tag/tsurlfilter-v2.2.7

## [2.2.6] - 2023-11-15

### Changed

- Updated [@adguard/scriptlets] to `v1.9.96`.

[2.2.6]: https://github.com/AdguardTeam/tsurlfilter/releases/tag/tsurlfilter-v2.2.6

## [2.2.5] - 2023-11-13

### Changed

- Updated [@adguard/scriptlets] to `v1.9.91`.

[2.2.5]: https://github.com/AdguardTeam/tsurlfilter/releases/tag/tsurlfilter-v2.2.5

## [2.2.4] - 2023-11-08

### Added

- Support of `$permissions` modifier for compiler validation [#66].

[2.2.4]: https://github.com/AdguardTeam/tsurlfilter/releases/tag/tsurlfilter-v2.2.4
[#66]: https://github.com/AdguardTeam/tsurlfilter/issues/66

## [2.2.3] - 2023-11-03

### Added

- Support of `$referrerpolicy` modifier for compiler validation [FiltersCompiler#191].

[2.2.3]: https://github.com/AdguardTeam/tsurlfilter/releases/tag/tsurlfilter-v2.2.3
[FiltersCompiler#191]: https://github.com/AdguardTeam/FiltersCompiler/issues/191

## [2.2.2] - 2023-10-17

### Fixed

- Added all resource types for $removeparam [AdGuardMV3#49].

[2.2.2]: https://github.com/AdguardTeam/tsurlfilter/releases/tag/tsurlfilter-v2.2.2
[AdGuardMV3#49]: https://github.com/AdguardTeam/AdGuardMV3/issues/49

## [2.2.1] - 2023-10-13

### Changed

- Updated [@adguard/scriptlets] to `v1.9.83`.

[2.2.1]: https://github.com/AdguardTeam/tsurlfilter/releases/tag/tsurlfilter-v2.2.1

## [2.2.0] - 2023-10-12

### Added

- Support for $badfilter rules to Declarative Converter.

[2.2.0]: https://github.com/AdguardTeam/tsurlfilter/releases/tag/tsurlfilter-v2.2.0

## [2.1.12] - 2023-09-25

### Fixed

- Scriptlets not being logged when filtering log is open [AdguardBrowserExtension#2481].
- Filtering log clearing on `$removeparam` rule application [AdguardBrowserExtension#2442].

[2.1.12]: https://github.com/AdguardTeam/tsurlfilter/releases/tag/tsurlfilter-v2.1.12
[AdguardBrowserExtension#2481]: https://github.com/AdguardTeam/AdguardBrowserExtension/issues/2481
[AdguardBrowserExtension#2442]: https://github.com/AdguardTeam/AdguardBrowserExtension/issues/2442

## [2.1.11] - 2023-08-25

### Changed

- Updated [@adguard/scriptlets] to `v1.9.72`.

[2.1.11]: https://github.com/AdguardTeam/tsurlfilter/releases/tag/tsurlfilter-v2.1.11

## [2.1.10] - 2023-08-21

### Changed

- Updated [@adguard/scriptlets] to `v1.9.70`.

[2.1.10]: https://github.com/AdguardTeam/tsurlfilter/releases/tag/tsurlfilter-v2.1.10

## [2.1.9] - 2023-08-18

### Added

- Added `CspReport` to RequestType enum.

[2.1.9]: https://github.com/AdguardTeam/tsurlfilter/releases/tag/tsurlfilter-v2.1.9

## [2.1.8] - 2023-08-14

### Fixed

- Crash on converting allowlist csp rules.

[2.1.8]: https://github.com/AdguardTeam/tsurlfilter/releases/tag/tsurlfilter-v2.1.8

## [2.1.7] - 2023-08-10

### Added

- Support for `$to` modifier in the MV3 converter.
- Support for `$method` modifier in the MV3 converter.

### Changed

- Replace the `ip6addr` and `netmask` dependencies with the platform-independent
  `cidr-tool`.
- Remove Node Api polyfills from the bundle.

### Fixed

- Bad conversion of `allowAllRequests` rules.

[2.1.7]: https://github.com/AdguardTeam/tsurlfilter/releases/tag/tsurlfilter-v2.1.7

## [2.1.6] - 2023-08-04

### Changed

- Updated [@adguard/scriptlets] to `v1.9.62`.
- Esm module now imports external dependencies instead of bundling.

[2.1.6]: https://github.com/AdguardTeam/tsurlfilter/releases/tag/tsurlfilter-v2.1.6

## [2.1.5] - 2023-07-21

### Changed

- Updated [@adguard/scriptlets] to `v1.9.57`.

[2.1.5]: https://github.com/AdguardTeam/tsurlfilter/releases/tag/tsurlfilter-v2.1.5

## [2.1.4] - 2023-07-13

### Added

- Support for `$csp` modifier in the MV3 converter.
- Scheme for converting network rules into declarative rules.

### Changed

- Converting rules in MV3 with these modifiers `$elemhide`, `$specifichide`
  and `$generichide` now does not cause any errors and is simply skipped.

### Fixed

- Matching result caching for rules with `$method` modifier.

[2.1.4]: https://github.com/AdguardTeam/tsurlfilter/releases/tag/tsurlfilter-v2.1.4

## [2.1.3] - 2023-06-26

### Added

- New `$to` modifier to match requests by target domains and subdomains.
- In the MV3 declarative converter, the obsolete `$mp4` and `$empty` are now
  converted by replacing them with `$redirect` rules.
- Support for $removeheader modifier in the MV3 converter.

### Fixed

- Rule converter incorrectly converting network rules with regexp.

[2.1.3]: https://github.com/AdguardTeam/tsurlfilter/releases/tag/tsurlfilter-v2.1.3

## [2.1.2] - 2023-06-19

### Fixed

- Unwanted escape character removal when running `RuleConverter.convertRule()`
  on rules with regexp-value modifiers.

[2.1.2]: https://github.com/AdguardTeam/tsurlfilter/releases/tag/tsurlfilter-v2.1.2

## [2.1.1] - 2023-06-16

### Added

- New `$method` modifier to match requests by HTTP method.
- New `NetworkRule` method `isFilteringDisabled` to check if rule is completely
  disabled filtering.

[2.1.1]: https://github.com/AdguardTeam/tsurlfilter/releases/tag/tsurlfilter-v2.1.1

## [2.1.0] - 2023-06-14

### Changed

- The algorithm of priority calculation: adding more accurate calculation
  of weights for each rule type - more details in [KnowledgeBase#196].
- `$all` modifier is one NetworkRule rule with all included options.
- Removed `$csp` modifier from `$all` (`$inline-font` and `$inline-script`).
- `$document` in blocking rule now just puts content-type: document (main_frame).
- Exception with `$document` modifier, for example in rule
  `@@||example.com^$document` is an alias for
  `$content,jsinject,elemhide,urlblock`.
  In all other cases, `$document` is treated as a regular content-type modifier.
- Exceptions with `$urlblock` disables `$cookie` rules.
- `$redirect` rules are higher in priority than blocking rules.
- Exceptions are higher in priority than `$redirect` and blocking rules.
- `$important` is higher than all others.

[2.1.0]: https://github.com/AdguardTeam/tsurlfilter/releases/tag/tsurlfilter-v2.1.0
[KnowledgeBase#196]: https://github.com/AdguardTeam/KnowledgeBase/pull/196

## [2.0.7] - 2023-06-14

### Fixed

- Do not remove escape characters from regexp modifiers values during
  `RuleConverter.convertRule()`.

[2.0.7]: https://github.com/AdguardTeam/tsurlfilter/releases/tag/tsurlfilter-v2.0.7

## [2.0.6] - 2023-06-06

### Changed

- Updated [@adguard/scriptlets] to `v1.9.37`.

### Fixed

- Domain matching for wildcard tld in rules.

[2.0.6]: https://github.com/AdguardTeam/tsurlfilter/releases/tag/tsurlfilter-v2.0.6

## [2.0.5] - 2023-04-24

### Changed

- RuleConverter speed has been improved by 2x [#83].
- Declarative converter build has been separated from the main package.

[2.0.5]: https://github.com/AdguardTeam/tsurlfilter/releases/tag/tsurlfilter-v2.0.5
[#83]: https://github.com/AdguardTeam/tsurlfilter/issues/83

<!-- 2.0.4 is the same as 2.0.3, no difference -->

## [2.0.3] - 2023-04-17

### Fixed

- `require` export of `umd`.

[2.0.3]: https://github.com/AdguardTeam/tsurlfilter/releases/tag/tsurlfilter-v2.0.3

## [2.0.2] - 2023-04-17

### Changed

- Updated [@adguard/scriptlets] to `v1.9.7`.

[2.0.2]: https://github.com/AdguardTeam/tsurlfilter/releases/tag/tsurlfilter-v2.0.2

## [2.0.1] - 2023-03-31

### Added

- New `DeclarativeConverter` API that provides functionality for converting AG
  rules to MV3 declarative syntax.
- New `@adguard/tsurlfilter/cli` tool for compiling filter lists into
  declarative MV3 rules from the terminal.

### Removed

- Removed `ContentFilter`, `ContentFiltering`, `ModificationsListener`,
  `RequestContext`, `ExtendedCss`, `CssHitsCounter`, `CookieController`,
  `StealthHelper`, `CookieFiltering`, `HeadersService` classes.
  The provided functionality is now available in the new
  `@adguard/tswebextension` package.
- Removed `TSUrlFilterContentScript` API. Now content script is implemented in
  the `@adguard/tswebextension` package.

[2.0.1]: https://github.com/AdguardTeam/tsurlfilter/releases/tag/tsurlfilter-v2.0.1

## [2.0.0-alpha.49] - 2023-03-14

### Changed

- Updated [@adguard/scriptlets] to `v1.9.1`.

[2.0.0-alpha.49]: https://github.com/AdguardTeam/tsurlfilter/releases/tag/tsurlfilter-v2.0.0-alpha.49

## [2.0.0-alpha.47]  - 2023-01-20

### Changed

- The enum RequestType is made as const to avoid side effects for tree shaking.

[2.0.0-alpha.47]: https://github.com/AdguardTeam/tsurlfilter/releases/tag/tsurlfilter-v2.0.0-alpha.47

## [2.0.0-alpha.35] - 2022-12-23

### Removed

- Support of `$webrtc` modifier.

[2.0.0-alpha.35]: https://github.com/AdguardTeam/tsurlfilter/releases/tag/tsurlfilter-v2.0.0-alpha.35

## [1.0.77] - 2023-03-10

### Changed

- Updated [@adguard/scriptlets] to `v1.9.1`.

[1.0.77]: https://github.com/AdguardTeam/tsurlfilter/releases/tag/tsurlfilter-v1.0.77

## [1.0.76] - 2023-03-01

### Fixed

- Avoid cases where two `CssHitsCounter`s try to append and remove the same
  elements one after another.

[1.0.76]: https://github.com/AdguardTeam/tsurlfilter/releases/tag/tsurlfilter-v1.0.76

## [1.0.75] - 2023-02-17

### Changed

- Updated [@adguard/extended-css] to `v2.0.51`.

[1.0.75]: https://github.com/AdguardTeam/tsurlfilter/releases/tag/tsurlfilter-v1.0.75

## [1.0.74] - 2023-02-07

### Changed

- Updated [@adguard/extended-css] to `v2.0.49`.

[1.0.74]: https://github.com/AdguardTeam/tsurlfilter/releases/tag/tsurlfilter-v1.0.74

## [1.0.73] - 2023-02-01

### Changed

- Updated [@adguard/extended-css] to `v2.0.45`.

[1.0.73]: https://github.com/AdguardTeam/tsurlfilter/releases/tag/tsurlfilter-v1.0.73

## [1.0.70] - 2023-01-19

### Changed

- Updated [@adguard/scriptlets] to `v1.8.2`.

[1.0.70]: https://github.com/AdguardTeam/tsurlfilter/releases/tag/tsurlfilter-v1.0.70

## [1.0.68] - 2022-12-28

### Added

- Simple support of `$hls` modifier — just for compiler validation.

### Changed

- Removed unnecessary brackets for unknown pseudo-class validation error.

[1.0.68]: https://github.com/AdguardTeam/tsurlfilter/releases/tag/tsurlfilter-v1.0.68

## [1.0.67] - 2022-12-27

### Added

- Simple support of `$jsonprune` modifier — just for compiler validation.

### Changed

- Improved selector validation unknown pseudo-class error.

[1.0.67]: https://github.com/AdguardTeam/tsurlfilter/releases/tag/tsurlfilter-v1.0.67

## [1.0.66] - 2022-12-23

### Removed

- Support of `$webrtc` modifier.

[1.0.66]: https://github.com/AdguardTeam/tsurlfilter/releases/tag/tsurlfilter-v1.0.66

## [1.0.65] - 2022-12-22

### Changed

- Updated [@adguard/extended-css] to `v2.0.33`.
- Updated [@adguard/scriptlets] to `v1.7.19`.

[1.0.65]: https://github.com/AdguardTeam/tsurlfilter/releases/tag/tsurlfilter-v1.0.65

## [1.0.64] - 2022-12-16

### Changed

- Updated [@adguard/scriptlets] to `v1.7.14`.

[1.0.64]: https://github.com/AdguardTeam/tsurlfilter/releases/tag/tsurlfilter-v1.0.64

## [1.0.63] - 2022-12-13

### Changed

- Updated [@adguard/scriptlets] to `v1.7.13`.

[1.0.63]: https://github.com/AdguardTeam/tsurlfilter/releases/tag/tsurlfilter-v1.0.63

## [1.0.62] -  2022-12-12

### Changed

- Always consider `:has()` pseudo-class as extended.

[1.0.62]: https://github.com/AdguardTeam/tsurlfilter/releases/tag/tsurlfilter-v1.0.62

## [1.0.59] - 2022-12-08

### Changed

- Updated [@adguard/extended-css] to `v2.0.26`.

[1.0.59]: https://github.com/AdguardTeam/tsurlfilter/releases/tag/tsurlfilter-v1.0.59

## [1.0.57] - 2022-12-06

### Changed

- Updated [@adguard/extended-css] to `v2.0.24`.
- Updated [@adguard/scriptlets] to `v1.7.10`.

### Removed

- `:if()` and `:if-not()` pseudo-classes

[1.0.57]: https://github.com/AdguardTeam/tsurlfilter/releases/tag/tsurlfilter-v1.0.57

[@adguard/agtree]: ../agtree/CHANGELOG.md
[@adguard/css-tokenizer]: ../css-tokenizer/CHANGELOG.md

[@adguard/extended-css]: https://github.com/AdguardTeam/ExtendedCss/blob/master/CHANGELOG.md
[@adguard/scriptlets]: https://github.com/AdguardTeam/Scriptlets/blob/master/CHANGELOG.md<|MERGE_RESOLUTION|>--- conflicted
+++ resolved
@@ -5,7 +5,6 @@
 The format is based on [Keep a Changelog](https://keepachangelog.com/en/1.0.0/),
 and this project adheres to [Semantic Versioning](https://semver.org/spec/v2.0.0.html).
 
-<<<<<<< HEAD
 ## Unreleased <!-- release/browser-extension-v5.2 -->
 
 ### Added
@@ -15,6 +14,7 @@
 
 ### Changed
 
+<!-- FIXME: update dependencies to the latest versions -->
 - Updated [@adguard/agtree] to `v3.1.5`.
 - Updated [@adguard/scriptlets] to `v2.2.1`.
 
@@ -23,7 +23,7 @@
 - `getText` and `getUsedOptionNames` methods from `NetworkRule` class.
 
 [AdguardBrowserExtension#2942]: https://github.com/AdguardTeam/AdguardBrowserExtension/issues/2942
-=======
+
 ## [3.3.3] - 2025-05-22
 
 ### Changed
@@ -35,7 +35,6 @@
 - Internal code for source rule finding from rulesets.
 
 [3.3.3]: https://github.com/AdguardTeam/tsurlfilter/releases/tag/tsurlfilter-v3.3.3
->>>>>>> d99bd2ff
 
 ## [3.3.2] - 2025-05-19
 
