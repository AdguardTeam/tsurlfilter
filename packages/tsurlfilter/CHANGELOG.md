--- conflicted
+++ resolved
@@ -5,7 +5,6 @@
 The format is based on [Keep a Changelog](https://keepachangelog.com/en/1.0.0/),
 and this project adheres to [Semantic Versioning](https://semver.org/spec/v2.0.0.html).
 
-<<<<<<< HEAD
 ## Unreleased <!-- release/browser-extension-v5.2 -->
 
 ### Added
@@ -18,7 +17,7 @@
 - `getText` and `getUsedOptionNames` methods from `NetworkRule` class.
 
 [AdguardBrowserExtension#2942]: https://github.com/AdguardTeam/AdguardBrowserExtension/issues/2942
-=======
+
 ## [3.3.1] - 2025-05-15
 
 ### Changed
@@ -27,7 +26,6 @@
   if text of the rule is the same.
 
 [3.3.1]: https://github.com/AdguardTeam/tsurlfilter/releases/tag/tsurlfilter-v3.3.1
->>>>>>> 1a54e493
 
 ## [3.3.0-alpha.0] - 2025-04-30
 
