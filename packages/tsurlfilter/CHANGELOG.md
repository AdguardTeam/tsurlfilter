--- conflicted
+++ resolved
@@ -8,7 +8,6 @@
 <!-- TODO: manually add compare links for version to the end of the file -->
 <!-- e.g. [1.0.77]: https://github.com/AdguardTeam/tsurlfilter/compare/tsurlfilter-v1.0.76...tsurlfilter-v1.0.77 -->
 
-<<<<<<< HEAD
 ## [Unreleased]
 
 ## Added
@@ -19,7 +18,6 @@
 - Support conversion to DNR for `$permissions` modifier.
 - Support conversion to DNR for `$cookie` modifier.
 - `$url` modifier support for non-basic rules.
-- Library version number to the exports [#2237](https://github.com/AdguardTeam/AdguardBrowserExtension/issues/2237).
 
 ### Changed
 - How rule validation on being `too wide` works. New rule is "total rule length must be 4 or more characters" [#100](https://github.com/AdguardTeam/tsurlfilter/issues/110).
@@ -30,13 +28,11 @@
 - Filtering log clearing on `$removeparam` rule application [#2442](https://github.com/AdguardTeam/AdguardBrowserExtension/issues/2442).
 - Shortcut extraction from regexp patterns with zero-length alternative [#69](https://github.com/AdguardTeam/tsurlfilter/issues/69).
 
-=======
 ## [2.2.8] - 2023-12-07
 
 ### Added
 - Library version number to the exports [#2237](https://github.com/AdguardTeam/AdguardBrowserExtension/issues/2237).
 
->>>>>>> 852ca10d
 
 ## [2.2.7] - 2023-11-30
 
