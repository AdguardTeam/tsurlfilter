# TSUrlFilter Changelog

All notable changes to this project will be documented in this file.
The format is based on [Keep a Changelog](https://keepachangelog.com/en/1.0.0/),
and this project adheres to [Semantic Versioning](https://semver.org/spec/v2.0.0.html).


<!-- TODO: manually add compare links for version to the end of the file -->
<!-- e.g. [1.0.77]: https://github.com/AdguardTeam/tsurlfilter/compare/tsurlfilter-v1.0.76...tsurlfilter-v1.0.77 -->

<<<<<<< HEAD
## UNRELEASED

## Added
- New `$permissions` modifier to set Permissions-Policy response header.
- Support conversion to DNR for `$cookie` modifier.
- `$url` modifier support for non-basic rules
=======
## [2.1.6] - 2023-08-04

### Changed
- Updated `@adguard/scriptlets` to `v1.9.62`.
- Esm module now imports external dependencies instead of bundling.

>>>>>>> ccc774fa

## [2.1.5] - 2023-07-21

### Changed
- Updated `@adguard/scriptlets` to `v1.9.57`.


## [2.1.4] - 2023-07-13

### Added
- Support for $csp modifier in the MV3 converter.
- Scheme for converting network rules into declarative rules.

### Changed
- Converting rules in MV3 with these modifiers `$elemhide`, `$specifichide`
  and `$generichide` now does not cause any errors and is simply skipped.

### Fixed
- Matching result caching for rules with `$method` modifier


## [2.1.3] - 2023-06-26

### Added
- New `$to` modifier to match requests by target domains and subdomains.
- In the MV3 declarative converter, the obsolete `$mp4` and `$empty` are now
  converted by replacing them with `$redirect` rules.
- Support for $removeheader modifier in the MV3 converter.

### Fixed
- Rule converter incorrectly converting network rules with regexp.

## [2.1.2] - 2023-06-19

### Fixed

- Unwanted escape character removal when running `RuleConverter.convertRule()` on rules with regexp-value modifiers

## [2.1.1] - 2023-06-16

### Added

- New `$method` modifier to match requests by HTTP method.
- New `NetworkRule` method `isFilteringDisabled` to check if rule is completely disabled filtering.


## [2.1.0] - 2023-06-14

### Changed

- The algorithm of priority calculation: adding more accurate calculation
  of weights for each rule type - more details here
  https://github.com/AdguardTeam/KnowledgeBase/pull/196.
- `$all` modifier is one NetworkRule rule with all included options.
- Removed `$csp` modifier from `$all` (`$inline-font` and `$inline-script`).
- `$document` in blocking rule now just puts content-type: document (main_frame).
- Exception with `$document` modifier, for example in rule
  `@@||example.com^$document` is an alias for
  `$content,jsinject,elemhide,urlblock`.
  In all other cases, `$document` is treated as a regular content-type modifier.
- Exceptions with `$urlblock` disables `$cookie` rules.
- `$redirect` rules are higher in priority than blocking rules.
- Exceptions are higher in priority than `$redirect` and blocking rules.
- `$important` is higher than all others.


## [2.0.7] - 2023-06-14

### Fixed

- Do not remove escape characters from regexp modifiers values during `RuleConverter.convertRule()`


## [2.0.6] - 2023-06-06

### Changed

- Updated `@adguard/scriptlets` to `v1.9.37`

### Fixed

- Domain matching for wildcard tld in rules


## [2.0.5] - 2023-04-24

### Changed

- RuleConverter speed has been improved by 2x [#83](https://github.com/AdguardTeam/tsurlfilter/issues/83)
- Declarative converter build has been separated from the main package


<!-- 2.0.4 is the same as 2.0.3, no difference -->


## [2.0.3] - 2023-04-17

### Fixed

- `require` export of `umd`


## [2.0.2] - 2023-04-17

### Changed

- Updated `@adguard/scriptlets` to `v1.9.7`


## [2.0.1] - 2023-03-31

### Added

- New `DeclarativeConverter` API that provides functionality for converting AG rules to MV3 declarative syntax.
- New `@adguard/tsurlfilter/cli` tool for compiling filter lists into declarative MV3 rules from the terminal.

### Removed

- Removed `ContentFilter`, `ContentFiltering`, `ModificationsListener`, `RequestContext`, `ExtendedCss`, `CssHitsCounter`, `CookieController`, `StealthHelper`, `CookieFiltering`, `HeadersService` classes. The provided functionality is now available in the `@adguard/tswebextension` package.
- Removed `TSUrlFilterContentScript` API. Now content script is implemented in the `@adguard/tswebextension` package.


## [2.0.0-alpha.49] - 2023-03-14

### Changed

- Updated Scriptlets to v1.9.1

## [2.0.0-alpha.47]  - 2023-01-20

### Changed

- The enum RequestType is made as const to avoid side effects for tree shaking.


## [2.0.0-alpha.35] - 2022-12-23

### Removed

- Support of $webrtc modifier


## [1.0.77] - 2023-03-10

### Changed

- Updated Scriptlets to v1.9.1


## [1.0.76] - 2023-03-01

### Fixed

- Avoid cases where two `CssHitsCounter`s try to append and remove the same elements one after another


## [1.0.75] - 2023-02-17

### Changed

- Updated ExtendedCss to v2.0.51


## [1.0.74] - 2023-02-07

### Changed

- Updated ExtendedCss to v2.0.49


## [1.0.73] - 2023-02-01

### Changed

- Updated ExtendedCss to v2.0.45


## [1.0.70] - 2023-01-19

### Changed

- Updated Scriptlets to v1.8.2


## [1.0.68] - 2022-12-28

### Added

- Simple support of `$hls` modifier — just for compiler validation

### Changed

- Removed unnecessary brackets for unknown pseudo-class validation error


## [1.0.67] - 2022-12-27

### Added

- Simple support of `$jsonprune` modifier — just for compiler validation

### Changed

- Improved selector validation unknown pseudo-class error


## [1.0.66] - 2022-12-23

### Removed

- Support of $webrtc modifier


## [1.0.65] - 2022-12-22

### Changed

- Updated ExtendedCss to v2.0.33
- Updated Scriptlets to v1.7.19


## [1.0.64] - 2022-12-16

### Changed

- Updated Scriptlets to v1.7.14


## [1.0.63] - 2022-12-13

### Changed

- Updated Scriptlets to v1.7.13


## [1.0.62] -  2022-12-12

### Changed

- Always consider `:has()` pseudo-class as extended


## [1.0.59] - 2022-12-08

### Changed

- Updated ExtendedCss to v2.0.26


## [1.0.57] - 2022-12-06

### Changed

- Updated ExtendedCss to v2.0.24
- Updated Scriptlets to v1.7.10

### Removed

- `:if()` and `:if-not()` pseudo-classes<|MERGE_RESOLUTION|>--- conflicted
+++ resolved
@@ -8,21 +8,20 @@
 <!-- TODO: manually add compare links for version to the end of the file -->
 <!-- e.g. [1.0.77]: https://github.com/AdguardTeam/tsurlfilter/compare/tsurlfilter-v1.0.76...tsurlfilter-v1.0.77 -->
 
-<<<<<<< HEAD
 ## UNRELEASED
 
 ## Added
 - New `$permissions` modifier to set Permissions-Policy response header.
 - Support conversion to DNR for `$cookie` modifier.
 - `$url` modifier support for non-basic rules
-=======
+
+
 ## [2.1.6] - 2023-08-04
 
 ### Changed
 - Updated `@adguard/scriptlets` to `v1.9.62`.
 - Esm module now imports external dependencies instead of bundling.
 
->>>>>>> ccc774fa
 
 ## [2.1.5] - 2023-07-21
 
