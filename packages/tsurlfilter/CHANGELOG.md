# TSUrlFilter Changelog

All notable changes to this project will be documented in this file.

The format is based on [Keep a Changelog](https://keepachangelog.com/en/1.0.0/),
and this project adheres to [Semantic Versioning](https://semver.org/spec/v2.0.0.html).

<!-- TODO: manually add compare links for version to the end of the file -->
<!-- e.g. [1.0.77]: https://github.com/AdguardTeam/tsurlfilter/compare/tsurlfilter-v1.0.76...tsurlfilter-v1.0.77 -->

<<<<<<< HEAD
## [Unreleased]

## Added
- Support of pipe separator in `$permissions` modifier values [#116](https://github.com/AdguardTeam/tsurlfilter/issues/116).
- Support for disabling specific `$stealth` options: `searchqueries`, `donottrack`, `referrer`, `xclientdata`, `1p-cookie` and `3p-cookie` [#100](https://github.com/AdguardTeam/tsurlfilter/issues/100).
- Support for regexp values in $domain modifier of network and cosmetic rules [#41](https://github.com/AdguardTeam/tsurlfilter/issues/41).
- New `$permissions` modifier to set Permissions-Policy response header.
- New `$header` modifier to match requests by response headers.
- Support conversion to DNR for `$permissions` modifier.
- Support conversion to DNR for `$cookie` modifier.
- `$url` modifier support for non-basic rules.

### Changed
- How rule validation on being `too wide` works. New rule is "total rule length must be 4 or more characters" [#100](https://github.com/AdguardTeam/tsurlfilter/issues/110).


### Fixed
- Scriptlets not being logged when filtering log is open [#2442](https://github.com/AdguardTeam/AdguardBrowserExtension/issues/2481).
- Filtering log clearing on `$removeparam` rule application [#2442](https://github.com/AdguardTeam/AdguardBrowserExtension/issues/2442).
- Shortcut extraction from regexp patterns with zero-length alternative [#69](https://github.com/AdguardTeam/tsurlfilter/issues/69).

=======
## [2.2.10] - 2024-01-09

### Added
- Export path for type declarations.
>>>>>>> d3e06453

## [2.2.9] - 2023-12-27

### Changed
- Updated `@adguard/scriptlets` to `v1.9.105`.

### Fixed
- Cosmetic rules with wildcard do not work on some domains [#2650](https://github.com/AdguardTeam/AdguardBrowserExtension/issues/2650)

## [2.2.8] - 2023-12-07

### Added
- Library version number to the exports [#2237](https://github.com/AdguardTeam/AdguardBrowserExtension/issues/2237).

## [2.2.7] - 2023-11-30

### Changed
- Updated `@adguard/scriptlets` to `v1.9.101`.


## [2.2.6] - 2023-11-15

### Changed
- Updated `@adguard/scriptlets` to `v1.9.96`.


## [2.2.5] - 2023-11-13

### Changed
- Updated `@adguard/scriptlets` to `v1.9.91`.


## [2.2.4] - 2023-11-08

### Added

- Support of `$permissions` modifier for compiler validation
  [#66](https://github.com/AdguardTeam/tsurlfilter/issues/66)


## [2.2.3] - 2023-11-03

### Added

- Support of `$referrerpolicy` modifier for compiler validation
  [#191](https://github.com/AdguardTeam/FiltersCompiler/issues/191)


## [2.2.2] - 2023-10-17

### Fixed
- Added all resource types for $removeparam [#49](https://github.com/AdguardTeam/AdGuardMV3/issues/49)


## [2.2.1] - 2023-10-13

### Changed
- Updated `@adguard/scriptlets` to `v1.9.83`.


## [2.2.0] - 2023-10-12

### Added
- Support for $badfilter rules to Declarative Converter.


## [2.1.12] - 2023-09-25

### Fixed
- Scriptlets not being logged when filtering log is open [#2481](https://github.com/AdguardTeam/AdguardBrowserExtension/issues/2481)
- Filtering log clearing on `$removeparam` rule application [#2442](https://github.com/AdguardTeam/AdguardBrowserExtension/issues/2442)


## [2.1.11] - 2023-08-25

### Changed
- Updated `@adguard/scriptlets` to `v1.9.72`.


## [2.1.10] - 2023-08-21

### Changed
- Updated `@adguard/scriptlets` to `v1.9.70`.


## [2.1.9] - 2023-08-18

### Added
- Added `CspReport` to RequestType enum.


## [2.1.8] - 2023-08-14

### Fixed
- Crash on converting allowlist csp rules.


## [2.1.7] - 2023-08-10

### Added
- Support for `$to` modifier in the MV3 converter.
- Support for `$method` modifier in the MV3 converter.

### Changed
- Replace the `ip6addr` and `netmask` dependencies with the platform-independent `cidr-tool'.
- Remove Node Api polyfills from the bundle.

### Fixed
- Bad conversion of `allowAllRequests` rules.


## [2.1.6] - 2023-08-04

### Changed
- Updated `@adguard/scriptlets` to `v1.9.62`.
- Esm module now imports external dependencies instead of bundling.


## [2.1.5] - 2023-07-21

### Changed
- Updated `@adguard/scriptlets` to `v1.9.57`.


## [2.1.4] - 2023-07-13

### Added
- Support for `$csp` modifier in the MV3 converter.
- Scheme for converting network rules into declarative rules.

### Changed
- Converting rules in MV3 with these modifiers `$elemhide`, `$specifichide`
  and `$generichide` now does not cause any errors and is simply skipped.

### Fixed
- Matching result caching for rules with `$method` modifier


## [2.1.3] - 2023-06-26

### Added
- New `$to` modifier to match requests by target domains and subdomains.
- In the MV3 declarative converter, the obsolete `$mp4` and `$empty` are now
  converted by replacing them with `$redirect` rules.
- Support for $removeheader modifier in the MV3 converter.

### Fixed
- Rule converter incorrectly converting network rules with regexp.

## [2.1.2] - 2023-06-19

### Fixed

- Unwanted escape character removal when running `RuleConverter.convertRule()` on rules with regexp-value modifiers

## [2.1.1] - 2023-06-16

### Added

- New `$method` modifier to match requests by HTTP method.
- New `NetworkRule` method `isFilteringDisabled` to check if rule is completely disabled filtering.


## [2.1.0] - 2023-06-14

### Changed

- The algorithm of priority calculation: adding more accurate calculation
  of weights for each rule type - more details here
  https://github.com/AdguardTeam/KnowledgeBase/pull/196.
- `$all` modifier is one NetworkRule rule with all included options.
- Removed `$csp` modifier from `$all` (`$inline-font` and `$inline-script`).
- `$document` in blocking rule now just puts content-type: document (main_frame).
- Exception with `$document` modifier, for example in rule
  `@@||example.com^$document` is an alias for
  `$content,jsinject,elemhide,urlblock`.
  In all other cases, `$document` is treated as a regular content-type modifier.
- Exceptions with `$urlblock` disables `$cookie` rules.
- `$redirect` rules are higher in priority than blocking rules.
- Exceptions are higher in priority than `$redirect` and blocking rules.
- `$important` is higher than all others.


## [2.0.7] - 2023-06-14

### Fixed

- Do not remove escape characters from regexp modifiers values during `RuleConverter.convertRule()`


## [2.0.6] - 2023-06-06

### Changed

- Updated `@adguard/scriptlets` to `v1.9.37`

### Fixed

- Domain matching for wildcard tld in rules


## [2.0.5] - 2023-04-24

### Changed

- RuleConverter speed has been improved by 2x [#83](https://github.com/AdguardTeam/tsurlfilter/issues/83)
- Declarative converter build has been separated from the main package


<!-- 2.0.4 is the same as 2.0.3, no difference -->


## [2.0.3] - 2023-04-17

### Fixed

- `require` export of `umd`


## [2.0.2] - 2023-04-17

### Changed

- Updated `@adguard/scriptlets` to `v1.9.7`


## [2.0.1] - 2023-03-31

### Added

- New `DeclarativeConverter` API that provides functionality for converting AG rules to MV3 declarative syntax.
- New `@adguard/tsurlfilter/cli` tool for compiling filter lists into declarative MV3 rules from the terminal.

### Removed

- Removed `ContentFilter`, `ContentFiltering`, `ModificationsListener`, `RequestContext`, `ExtendedCss`, `CssHitsCounter`, `CookieController`, `StealthHelper`, `CookieFiltering`, `HeadersService` classes. The provided functionality is now available in the `@adguard/tswebextension` package.
- Removed `TSUrlFilterContentScript` API. Now content script is implemented in the `@adguard/tswebextension` package.


## [2.0.0-alpha.49] - 2023-03-14

### Changed

- Updated Scriptlets to v1.9.1

## [2.0.0-alpha.47]  - 2023-01-20

### Changed

- The enum RequestType is made as const to avoid side effects for tree shaking.


## [2.0.0-alpha.35] - 2022-12-23

### Removed

- Support of $webrtc modifier


## [1.0.77] - 2023-03-10

### Changed

- Updated Scriptlets to v1.9.1


## [1.0.76] - 2023-03-01

### Fixed

- Avoid cases where two `CssHitsCounter`s try to append and remove the same elements one after another


## [1.0.75] - 2023-02-17

### Changed

- Updated ExtendedCss to v2.0.51


## [1.0.74] - 2023-02-07

### Changed

- Updated ExtendedCss to v2.0.49


## [1.0.73] - 2023-02-01

### Changed

- Updated ExtendedCss to v2.0.45


## [1.0.70] - 2023-01-19

### Changed

- Updated Scriptlets to v1.8.2


## [1.0.68] - 2022-12-28

### Added

- Simple support of `$hls` modifier — just for compiler validation

### Changed

- Removed unnecessary brackets for unknown pseudo-class validation error


## [1.0.67] - 2022-12-27

### Added

- Simple support of `$jsonprune` modifier — just for compiler validation

### Changed

- Improved selector validation unknown pseudo-class error


## [1.0.66] - 2022-12-23

### Removed

- Support of $webrtc modifier


## [1.0.65] - 2022-12-22

### Changed

- Updated ExtendedCss to v2.0.33
- Updated Scriptlets to v1.7.19


## [1.0.64] - 2022-12-16

### Changed

- Updated Scriptlets to v1.7.14


## [1.0.63] - 2022-12-13

### Changed

- Updated Scriptlets to v1.7.13


## [1.0.62] -  2022-12-12

### Changed

- Always consider `:has()` pseudo-class as extended


## [1.0.59] - 2022-12-08

### Changed

- Updated ExtendedCss to v2.0.26


## [1.0.57] - 2022-12-06

### Changed

- Updated ExtendedCss to v2.0.24
- Updated Scriptlets to v1.7.10

### Removed

- `:if()` and `:if-not()` pseudo-classes<|MERGE_RESOLUTION|>--- conflicted
+++ resolved
@@ -8,7 +8,6 @@
 <!-- TODO: manually add compare links for version to the end of the file -->
 <!-- e.g. [1.0.77]: https://github.com/AdguardTeam/tsurlfilter/compare/tsurlfilter-v1.0.76...tsurlfilter-v1.0.77 -->
 
-<<<<<<< HEAD
 ## [Unreleased]
 
 ## Added
@@ -30,12 +29,10 @@
 - Filtering log clearing on `$removeparam` rule application [#2442](https://github.com/AdguardTeam/AdguardBrowserExtension/issues/2442).
 - Shortcut extraction from regexp patterns with zero-length alternative [#69](https://github.com/AdguardTeam/tsurlfilter/issues/69).
 
-=======
 ## [2.2.10] - 2024-01-09
 
 ### Added
 - Export path for type declarations.
->>>>>>> d3e06453
 
 ## [2.2.9] - 2023-12-27
 
