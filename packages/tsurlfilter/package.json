--- conflicted
+++ resolved
@@ -1,10 +1,6 @@
 {
   "name": "@adguard/tsurlfilter",
-<<<<<<< HEAD
   "version": "2.3.0",
-=======
-  "version": "2.2.7",
->>>>>>> b4731255
   "description": "This is a TypeScript library that implements AdGuard's content blocking rules",
   "main": "dist/es/index.js",
   "module": "dist/es/index.js",
