--- conflicted
+++ resolved
@@ -77,16 +77,7 @@
     ]
   },
   "dependencies": {
-<<<<<<< HEAD
-    "@adguard/scriptlets": "^1.5.11",
-=======
     "@adguard/scriptlets": "^1.5.14",
-    "@types/ip6addr": "^0.2.3",
-    "@types/netmask": "^1.0.30",
-    "@types/punycode": "^2.1.0",
-    "consola": "^2.12.2",
-    "extended-css": "git+https://github.com/AdguardTeam/ExtendedCss.git#v1.3.13",
->>>>>>> 90d20f58
     "ip6addr": "^0.2.3",
     "is-cidr": "^4.0.2",
     "is-ip": "^3.1.0",
