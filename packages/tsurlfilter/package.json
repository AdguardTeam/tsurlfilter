{
  "name": "@adguard/tsurlfilter",
<<<<<<< HEAD
  "version": "0.7.37",
=======
  "version": "0.7.38",
>>>>>>> 45b89c5d
  "description": "This is a TypeScript library that implements AdGuard's content blocking rules",
  "main": "dist/tsurlfilter.umd.js",
  "module": "dist/es/index.js",
  "iife": "dist/tsurlfilter.iife.js",
  "typings": "dist/types",
  "files": [
    "dist",
    "src"
  ],
  "author": "AdGuard",
  "repository": {
    "type": "git",
    "url": "git+https://github.com/AdguardTeam/tsurlfilter.git"
  },
  "license": "GPL-3.0-only",
  "engines": {
    "node": ">=6.0.0"
  },
  "bugs": {
    "url": "https://github.com/AdguardTeam/tsurlfilter/issues"
  },
  "homepage": "https://github.com/AdguardTeam/tsurlfilter#readme",
  "scripts": {
    "lint": "eslint 'src/**/*.ts' 'test/**/*.ts'",
    "prebuild": "rimraf dist",
    "build": "yarn build:types && rollup -c rollup.config.ts && node tasks/build-txt",
    "build:types": "tsc --declaration --emitDeclarationOnly --outdir dist/types",
    "docs": "typedoc src --out docs",
    "start": "rollup -c rollup.config.ts -w",
    "test": "jest --coverage",
    "test:watch": "jest --coverage --watch",
    "test:prod": "yarn lint && yarn test --no-cache --runInBand",
    "test:debug": "node --inspect node_modules/.bin/jest --watch --runInBand",
    "report-coverage": "cat ./coverage/lcov.info | coveralls",
    "precommit": "lint-staged",
    "prepublishOnly": "yarn build",
    "increment": "yarn version --patch --no-git-tag-version"
  },
  "lint-staged": {
    "{src,test}/**/*.ts": [
      "eslint --fix",
      "git add"
    ]
  },
  "jest": {
    "transform": {
      ".(ts|tsx)": "ts-jest"
    },
    "testEnvironment": "node",
    "testRegex": "(/__tests__/.*|\\.(test|spec))\\.(ts|tsx|js)$",
    "moduleFileExtensions": [
      "ts",
      "tsx",
      "js"
    ],
    "coveragePathIgnorePatterns": [
      "/node_modules/",
      "/test/"
    ],
    "coverageThreshold": {
      "global": {
        "branches": 90,
        "functions": 95,
        "lines": 95,
        "statements": 95
      }
    },
    "collectCoverageFrom": [
      "src/*.{js,ts}",
      "src/*/*.{js,ts}",
      "src/*/*/*.{js,ts}"
    ],
    "setupFiles": [
      "jest-webextension-mock"
    ]
  },
  "dependencies": {
    "@adguard/scriptlets": "^1.4.26",
    "@types/ip6addr": "^0.2.3",
    "@types/netmask": "^1.0.30",
    "@types/punycode": "^2.1.0",
    "consola": "^2.12.2",
    "extended-css": "git+https://github.com/AdguardTeam/ExtendedCss.git#v1.3.13",
    "ip6addr": "^0.2.3",
    "is-cidr": "^4.0.2",
    "is-ip": "^3.1.0",
    "lru_map": "^0.4.1",
    "netmask": "^2.0.2",
    "punycode": "^2.1.1",
    "tldts": "^5.6.45",
    "webextension-polyfill": "^0.8.0"
  }
}<|MERGE_RESOLUTION|>--- conflicted
+++ resolved
@@ -1,10 +1,6 @@
 {
   "name": "@adguard/tsurlfilter",
-<<<<<<< HEAD
-  "version": "0.7.37",
-=======
   "version": "0.7.38",
->>>>>>> 45b89c5d
   "description": "This is a TypeScript library that implements AdGuard's content blocking rules",
   "main": "dist/tsurlfilter.umd.js",
   "module": "dist/es/index.js",
