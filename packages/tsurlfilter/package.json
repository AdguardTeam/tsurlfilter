{
    "name": "@adguard/tsurlfilter",
    "version": "3.4.5",
    "description": "This is a TypeScript library that implements AdGuard's content blocking rules",
    "main": "dist/es/index.js",
    "module": "dist/es/index.js",
    "iife": "dist/tsurlfilter.iife.js",
    "types": "dist/types/src/index.d.ts",
    "type": "module",
    "sideEffects": false,
    "files": [
        "dist",
        "!dist/build.txt"
    ],
    "exports": {
        ".": {
            "types": "./dist/types/src/index.d.ts",
            "import": "./dist/es/index.js",
            "require": "./dist/tsurlfilter.umd.js"
        },
        "./es/declarative-converter": {
            "import": "./dist/es/declarative-converter.js",
            "types": "./dist/types/src/rules/declarative-converter/index.d.ts"
        },
        "./es/request-type": {
            "import": "./dist/es/request-type.js",
            "types": "./dist/types/src/request-type.d.ts"
        },
        "./es/network-rule-options": {
            "import": "./dist/es/network-rule-options.js",
            "types": "./dist/types/src/rules/network-rule-options.d.ts"
        },
        "./es/simple-regex": {
            "import": "./dist/es/simple-regex.js",
            "types": "./dist/types/src/rules/simple-regex.d.ts"
        },
        "./es/declarative-converter-utils": {
            "import": "./dist/es/declarative-converter-utils.js",
            "types": "./dist/types/src/rules/declarative-converter-utils/index.d.ts"
        },
        "./es/*": "./dist/es/*.js",
        "./umd": "./dist/tsurlfilter.umd.js",
        "./cli": {
            "import": "./dist/cli.js",
            "types": "./dist/types/cli/index.d.ts"
        }
    },
    "typesVersions": {
        "*": {
            "*": [
                "dist/types/src/index.d.ts"
            ],
            "es/request-type": [
                "dist/types/src/request-type.d.ts"
            ],
            "es/cosmetic-rule-marker": [
                "dist/types/src/rules/cosmetic-rule-marker.d.ts"
            ],
            "es/network-rule-options": [
                "dist/types/src/rules/network-rule-options.d.ts"
            ],
            "es/simple-regex": [
                "dist/types/src/rules/simple-regex.d.ts"
            ],
            "es/declarative-converter": [
                "dist/types/src/rules/declarative-converter/index.d.ts"
            ],
            "es/declarative-converter-utils": [
                "dist/types/src/rules/declarative-converter-utils/index.d.ts"
            ],
            "cli": [
                "dist/types/cli/index.d.ts"
            ]
        }
    },
    "bin": {
        "tsurlfilter": "dist/cli.js"
    },
    "author": "Adguard Software Ltd.",
    "repository": {
        "type": "git",
        "url": "git+https://github.com/AdguardTeam/tsurlfilter.git",
        "directory": "packages/tsurlfilter"
    },
    "license": "GPL-3.0-only",
    "engines": {
        "node": ">=22"
    },
    "bugs": {
        "url": "https://github.com/AdguardTeam/tsurlfilter/issues"
    },
    "homepage": "https://github.com/AdguardTeam/tsurlfilter/tree/master/packages/tsurlfilter#readme",
    "scripts": {
        "lint": "pnpm lint:code && pnpm lint:types",
        "lint:code": "eslint --cache --ignore-path .gitignore .",
        "lint:types": "tsc",
        "start": "rollup -c rollup.config.ts -w",
        "prebuild": "rimraf dist && pnpm build:types",
        "build": "pnpm prebuild && rollup -c rollup.config.ts --configPlugin typescript --bundleConfigAsCjs",
        "postbuild": "tsx tasks/build-txt.ts",
<<<<<<< HEAD
        "build:types": "tsc --project tsconfig.build.json --declaration --emitDeclarationOnly --outdir dist/types",
        "build-typedoc": "tsx tasks/typedoc.ts",
=======
        "build:types": "tsc --project tsconfig.build.json --declaration --emitDeclarationOnly --outdir dist/types && tsx tasks/transform-dts.ts",
>>>>>>> 71061d18
        "docs": "typedoc src --out docs",
        "docs:mv3": "tsx tasks/generate-examples",
        "test": "vitest run",
        "test:light": "vitest run --exclude \"**/*benchmark*.test.ts\"",
        "test:watch": "vitest run --watch",
        "test:coverage": "vitest run --coverage",
        "test:smoke": "cd test/builders/rollup-ts && pnpm test",
        "test:prod": "pnpm lint && pnpm test:smoke && pnpm test -- --no-cache",
        "test:debug": "vitest run --inspect --no-file-parallelism --watch",
        "report-coverage": "cat ./coverage/lcov.info | coveralls",
        "precommit": "lint-staged",
        "prepublishOnly": "pnpm build",
        "tgz": "pnpm pack --out tsurlfilter.tgz"
    },
    "lint-staged": {
        "{src,test}/**/*.ts": [
            "eslint"
        ]
    },
    "peerDependencies": {
        "@adguard/re2-wasm": "1.2.0"
    },
    "dependencies": {
        "@adguard/agtree": "workspace:^",
        "@adguard/css-tokenizer": "workspace:^",
        "@adguard/logger": "workspace:^",
        "@adguard/scriptlets": "catalog:",
        "cidr-tools": "^6.4.1",
        "commander": "catalog:",
        "is-cidr": "4.0.2",
        "is-ip": "catalog:",
        "lru-cache": "catalog:",
        "punycode": "2.3.1",
        "tldts": "catalog:",
        "zod": "catalog:",
        "zod-validation-error": "^3.4.0"
    },
    "devDependencies": {
        "@adguard/eslint-plugin-logger-context": "^1.0.1",
        "@rollup/plugin-alias": "catalog:",
        "@rollup/plugin-commonjs": "catalog:",
        "@rollup/plugin-json": "catalog:",
        "@rollup/plugin-node-resolve": "catalog:",
        "@rollup/plugin-terser": "catalog:",
        "@rollup/plugin-typescript": "catalog:",
        "@swc/core": "catalog:",
        "@swc/jest": "0.2.36",
        "@types/chrome": "catalog:",
        "@types/ip6addr": "0.2.3",
        "@types/lodash": "^4.17.0",
        "@types/lodash-es": "catalog:",
        "@types/netmask": "1.0.30",
        "@types/node": "catalog:",
        "@types/punycode": "2.1.4",
        "@types/rollup-plugin-node-globals": "1.4.1",
        "@typescript-eslint/eslint-plugin": "catalog:",
        "@typescript-eslint/parser": "catalog:",
        "@vitest/coverage-v8": "catalog:",
        "@vitest/expect": "catalog:",
        "coveralls": "catalog:",
        "cross-env": "catalog:",
        "esbuild": "catalog:",
        "esbuild-register": "^3.5.0",
        "escape-string-regexp": "^5.0.0",
        "eslint": "catalog:",
        "eslint-config-airbnb-base": "catalog:",
        "eslint-config-airbnb-typescript": "catalog:",
        "eslint-plugin-import": "catalog:",
        "eslint-plugin-import-newlines": "catalog:",
        "eslint-plugin-jsdoc": "catalog:",
        "lint-staged": "catalog:",
        "lodash-es": "catalog:",
        "msw": "^2.7.0",
        "rimraf": "catalog:",
        "rollup": "catalog:",
        "rollup-plugin-cleanup": "catalog:",
        "rollup-plugin-node-externals": "catalog:",
        "rollup-plugin-polyfill-node": "^0.13.0",
        "tldts-core": "^6.1.13",
<<<<<<< HEAD
        "tslib": "^2.8.0",
        "tsx": "^4.19.2",
        "typedoc": "^0.28.2",
        "typescript": "^5.6.3",
        "vitest": "^2.1.6"
=======
        "ts-morph": "catalog:",
        "tsd": "catalog:",
        "tslib": "catalog:",
        "tsx": "catalog:",
        "typedoc": "0.28.4",
        "typescript": "catalog:",
        "vitest": "catalog:"
>>>>>>> 71061d18
    }
}<|MERGE_RESOLUTION|>--- conflicted
+++ resolved
@@ -98,12 +98,8 @@
         "prebuild": "rimraf dist && pnpm build:types",
         "build": "pnpm prebuild && rollup -c rollup.config.ts --configPlugin typescript --bundleConfigAsCjs",
         "postbuild": "tsx tasks/build-txt.ts",
-<<<<<<< HEAD
-        "build:types": "tsc --project tsconfig.build.json --declaration --emitDeclarationOnly --outdir dist/types",
+        "build:types": "tsc --project tsconfig.build.json --declaration --emitDeclarationOnly --outdir dist/types && tsx tasks/transform-dts.ts",
         "build-typedoc": "tsx tasks/typedoc.ts",
-=======
-        "build:types": "tsc --project tsconfig.build.json --declaration --emitDeclarationOnly --outdir dist/types && tsx tasks/transform-dts.ts",
->>>>>>> 71061d18
         "docs": "typedoc src --out docs",
         "docs:mv3": "tsx tasks/generate-examples",
         "test": "vitest run",
@@ -183,20 +179,12 @@
         "rollup-plugin-node-externals": "catalog:",
         "rollup-plugin-polyfill-node": "^0.13.0",
         "tldts-core": "^6.1.13",
-<<<<<<< HEAD
-        "tslib": "^2.8.0",
-        "tsx": "^4.19.2",
-        "typedoc": "^0.28.2",
-        "typescript": "^5.6.3",
-        "vitest": "^2.1.6"
-=======
         "ts-morph": "catalog:",
         "tsd": "catalog:",
         "tslib": "catalog:",
         "tsx": "catalog:",
-        "typedoc": "0.28.4",
+        "typedoc": "catalog:",
         "typescript": "catalog:",
         "vitest": "catalog:"
->>>>>>> 71061d18
     }
 }