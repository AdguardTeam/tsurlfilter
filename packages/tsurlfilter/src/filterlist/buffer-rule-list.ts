--- conflicted
+++ resolved
@@ -55,12 +55,8 @@
      * @param inputRules - String with filtering rules (one per line).
      * @param ignoreCosmetic - (Optional) True to ignore cosmetic rules.
      * @param ignoreJS - (Optional) True to ignore JS rules.
-<<<<<<< HEAD
-     * @param ignoreUnsafe - (Optional) True to ignore unsafe rules (e.g. removeheader).
-=======
      * @param ignoreUnsafe - (Optional) True to ignore unsafe rules.
      * @param sourceMap - (Optional) Source map for the filter list.
->>>>>>> ef522a46
      */
     constructor(
         listId: number,
