--- conflicted
+++ resolved
@@ -1717,9 +1717,12 @@
             this.validateRemoveParamRule();
         } else if (this.advancedModifier instanceof RemoveHeaderModifier) {
             this.validateRemoveHeaderRule();
-<<<<<<< HEAD
         } else if (this.advancedModifier instanceof PermissionsModifier) {
             this.validatePermissionsRule();
+        } else if (this.toModifier !== null) {
+            this.validateToRule();
+        } else if (this.denyAllowDomains !== null) {
+            this.validateDenyallowRule();
         }
     }
 
@@ -1732,12 +1735,6 @@
         if ((this.enabledOptions | NetworkRuleOption.PermissionsCompatibleOptions)
                 !== NetworkRuleOption.PermissionsCompatibleOptions) {
             throw new SyntaxError('$permissions rules are not compatible with some other modifiers');
-=======
-        } else if (this.toModifier !== null) {
-            this.validateToRule();
-        } else if (this.denyAllowDomains !== null) {
-            this.validateDenyallowRule();
->>>>>>> 76ab11e2
         }
     }
 
