--- conflicted
+++ resolved
@@ -26,20 +26,15 @@
      */
     getRuleByIndex(index: number): Promise<string>;
 
-<<<<<<< HEAD
     /**
      * Returns filter's content.
      */
-    getContent(): Promise<string[]>;
+    getContent(): Promise<PreprocessedFilterList>;
 
     /**
      * Returns if the filter is trusted or not.
      */
     isTrusted(): boolean;
-=======
-    // Returns filter's content
-    getContent(): Promise<PreprocessedFilterList>;
->>>>>>> 5082a0c6
 }
 
 /**
@@ -68,15 +63,11 @@
      * @param source Provider of filter content.
      * @param trusted Filter trusted flag.
      */
-<<<<<<< HEAD
     constructor(
         id: number,
         source: IStringSourceProvider,
         trusted: boolean,
     ) {
-=======
-    constructor(id: number, source: IStringSourceProvider) {
->>>>>>> 5082a0c6
         this.id = id;
         this.source = source;
         this.trusted = trusted;
