import { type AnyRule, RuleConverter } from '@adguard/agtree';

import { getErrorMessage } from '../../common/error';
import { fastHash } from '../../utils/string-utils';
import { NetworkRule } from '../network-rule';
import { IndexedRule, type IRule } from '../rule';
import { RuleFactory } from '../rule-factory';

/**
 * Network rule with index and hash.
 */
export class IndexedNetworkRuleWithHash extends IndexedRule {
    /**
     * Rule's hash created with {@link fastHash}. Needed to quickly compare
     * two different network rules with the same pattern part for future
     * checking of $badfilter application from one of them to another.
     */
    public hash: number;

    /**
     * Overrided rule from {@link IndexedRule} with type {@link NetworkRule}
     * but not {@link IRule}.
     *
     * By using 'declare', we instruct the compiler not to generate runtime
     * code. Instead, it will use the property of the base class with
     * the overridden type.
     *
     * @see {@link https://www.typescriptlang.org/docs/handbook/release-notes/typescript-3-7.html#the-usedefineforclassfields-flag-and-the-declare-property-modifier}
     */
    public declare rule: NetworkRule;

    /**
     * Constructor.
     *
     * @param rule Item of {@link NetworkRule}.
     * @param index Rule's index.
     * @param hash Hash of the rule.
     */
    constructor(rule: NetworkRule, index: number, hash: number) {
        super(rule, index);

        this.hash = hash;
        this.rule = rule;
    }

    /**
     * Creates hash for pattern part of the network rule and return it. Needed
     * to quickly compare two different rules with the same pattern part for
     * future checking of $badfilter application from one of them to another.
     *
     * @param networkRule Item of {@link NetworkRule}.
     *
     * @returns Hash for patter part of the network rule.
     */
    public static createRuleHash(networkRule: NetworkRule): number {
        // TODO: Improve this part: maybe use trie-lookup-table and .getShortcut()?
        // or use agtree to collect pattern + all enabled network options without values
        const significantPart = networkRule.getPattern();
        const hash = fastHash(significantPart);

        return hash;
    }

    /**
     * Create {@link IndexedNetworkRuleWithHash} from rule. If an error
     * was detected during the conversion - return it.
     *
     * @param filterId Filter id.
     * @param lineIndex Rule's line index in that filter.
     * @param ruleConvertedToAGSyntax Rule which was converted to AG syntax.
     *
     * @throws Error when conversion failed.
     *
     * @returns Item of {@link IndexedNetworkRuleWithHash} or Error.
     */
    private static createIndexedNetworkRuleWithHash(
        filterId: number,
        lineIndex: number,
        ruleConvertedToAGSyntax: AnyRule,
    ): IndexedNetworkRuleWithHash | null {
        // Create indexed network rule from AG rule. These rules will be used in
        // declarative rules, that's why we ignore cosmetic and host rules.
        let networkRule: IRule | null;
        try {
            // Note: for correct throwing error it is important to use setConfiguration(),
            // because it will set compatibility type and future parsing options
            // for network rules will take it into account.
            networkRule = RuleFactory.createRule(
                ruleConvertedToAGSyntax,
                filterId,
<<<<<<< HEAD
                RULE_INDEX_NONE, // FIXME (David, v3.0): rule index
=======
                lineIndex,
>>>>>>> 5082a0c6
                false, // convert only network rules
                true, // ignore cosmetic rules
                true, // ignore host rules
                false, // do not use a logger and throw an exception on rule creation error
            );
        } catch (e) {
            // eslint-disable-next-line max-len
            throw new Error(`Cannot create IRule from filter "${filterId}" and byte offset "${lineIndex}": ${getErrorMessage(e)}`);
        }

        /**
         * The converted rule will be null when there was a comment or
         * an ignored cosmetic/host rule.
         */
        if (networkRule === null) {
            return null;
        }

        if (!(networkRule instanceof NetworkRule)) {
            // eslint-disable-next-line max-len
            throw new Error(`Rule from filter "${filterId}" and line "${lineIndex}" is not network rule: ${networkRule}`);
        }

        const hash = IndexedNetworkRuleWithHash.createRuleHash(networkRule);

        // If rule is not empty - pack to IndexedNetworkRuleWithHash and add it
        // to the result array.
        const indexedNetworkRuleWithHash = new IndexedNetworkRuleWithHash(networkRule, lineIndex, hash);

        if (!indexedNetworkRuleWithHash) {
            // eslint-disable-next-line max-len
            throw new Error(`Cannot create indexed network rule with hash from filter "${filterId}" and line "${lineIndex}"`);
        }

        return indexedNetworkRuleWithHash;
    }

    /**
     * Creates {@link IndexedNetworkRuleWithHash} from rule node.
     *
     * @param filterId Filter's id from which rule was extracted.
     * @param lineIndex Line index of rule in that filter.
     * @param node Rule node.
     *
     * @throws Error when rule cannot be converted to AG syntax or when indexed
     * rule cannot be created from the rule which is already converted to AG
     * syntax.
     *
     * @returns Item of {@link IndexedNetworkRuleWithHash}.
     */
    public static createFromNode(
        filterId: number,
        lineIndex: number,
        node: AnyRule,
    ): IndexedNetworkRuleWithHash[] {
        // Converts a raw string rule to AG syntax (apply aliases, etc.)
        let rulesConvertedToAGSyntax: AnyRule[];
        try {
            const conversionResult = RuleConverter.convertToAdg(node);
            if (conversionResult.isConverted) {
                rulesConvertedToAGSyntax = conversionResult.result;
            } else {
                rulesConvertedToAGSyntax = [node];
            }
        } catch (e) {
            // eslint-disable-next-line max-len
            throw new Error(`Unknown error during conversion rule to AG syntax: ${getErrorMessage(e)}`);
        }

        const rules: IndexedNetworkRuleWithHash[] = [];

        const convertedAGRules = rulesConvertedToAGSyntax;
        // Now convert to IRule and then IndexedRule.
        for (let rulesIndex = 0; rulesIndex < convertedAGRules.length; rulesIndex += 1) {
            const ruleConvertedToAGSyntax = convertedAGRules[rulesIndex];

            try {
                const networkIndexedRuleWithHash = IndexedNetworkRuleWithHash.createIndexedNetworkRuleWithHash(
                    filterId,
                    lineIndex,
                    ruleConvertedToAGSyntax,
                );

                if (networkIndexedRuleWithHash) {
                    rules.push(networkIndexedRuleWithHash);
                }
            } catch (e: unknown) {
                // eslint-disable-next-line max-len
                throw new Error(`Error during creating indexed rule with hash: ${getErrorMessage(e)}`);
            }
        }

        return rules;
    }
}<|MERGE_RESOLUTION|>--- conflicted
+++ resolved
@@ -88,11 +88,7 @@
             networkRule = RuleFactory.createRule(
                 ruleConvertedToAGSyntax,
                 filterId,
-<<<<<<< HEAD
-                RULE_INDEX_NONE, // FIXME (David, v3.0): rule index
-=======
                 lineIndex,
->>>>>>> 5082a0c6
                 false, // convert only network rules
                 true, // ignore cosmetic rules
                 true, // ignore host rules
