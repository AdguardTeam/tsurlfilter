import { CookieModifier } from '../../modifiers/cookie-modifier';
import { HTTPMethod } from '../../modifiers/method-modifier';
import { RemoveHeaderModifier } from '../../modifiers/remove-header-modifier';
import { RemoveParamModifier } from '../../modifiers/remove-param-modifier';
import { NetworkRule, NetworkRuleOption } from '../network-rule';

import { UnsupportedModifierError } from './errors/conversion-errors/unsupported-modifier-error';

/**
 * Validator for each {@link NetworkRuleOption}.
 * By default, rule is supported, when all keys other than `name` are not set.
 */
type NetworkOptionValidator = {
    /**
     * Just for correct errors.
     */
    name: string,
    /**
     * If rule contains only this modifier - it's conversion can be skipped.
     */
    skipConversion?: true,
    /**
     * If rule partially supported with some additional checks.
     */
    customChecks?: ((r: NetworkRule, name: string) => UnsupportedModifierError | null)[],
    /**
     * If rule is not supported at all.
     */
    notSupported?: true,
};

/**
 * All options from {@link NetworkRuleOption}.
 */
type NetworkRuleOptions = keyof typeof NetworkRuleOption;

/**
 * Enum keys except {@link NetworkRuleOption.NotSet} because it just syntax sugar.
 */
type ExcludeEnumKey<Key> = Key extends 'NotSet' ? never : Key;

/**
 * All options from {@link NetworkRuleOption} except
 * {@link NetworkRuleOption.NotSet} because it just syntax sugar.
 */
type FilteredNetworkRuleOptions = ExcludeEnumKey<NetworkRuleOptions>;

/**
 * For each {@link NetworkRuleOption} we should have a validator, because
 * there are no public getters of rule's option, so we need to iterate over
 * all existing network option and check each of them.
 */
type NetworkRuleValidators = {
    [K in FilteredNetworkRuleOptions]: NetworkOptionValidator;
};

/**
 * Class for validating network rules.
 */
export class NetworkRuleDeclarativeValidator {
    /**
     * Checks if the $redirect values in the provided network rule
     * are supported for conversion to MV3.
     *
     * @param r Network rule.
     * @param name Modifier's name.
     *
     * @returns Error {@link UnsupportedModifierError} or null if rule is supported.
     */
    // eslint-disable-next-line @typescript-eslint/no-unused-vars
    private static checkRemoveParamModifierFn(r: NetworkRule, name: string): UnsupportedModifierError | null {
        const removeParam = r.getAdvancedModifier();

        if (!removeParam) {
            return null;
        }

        if (!RemoveParamModifier.isRemoveParamModifier(removeParam)) {
            return null;
        }

        if (!removeParam.getMV3Validity()) {
            return new UnsupportedModifierError(
                `Network rule with $removeparam modifier with negation or regexp is not supported: "${r.getText()}"`,
                r,
            );
        }

        return null;
    }

    /**
     * Checks if the provided rule is an allowlist rule.
     *
     * @param r Network rule.
     * @param name Modifier's name.
     *
     * @returns Error {@link UnsupportedModifierError} or null if rule is supported.
     */
    private static checkAllowRulesFn(r: NetworkRule, name: string): UnsupportedModifierError | null {
        if (r.isAllowlist()) {
            return new UnsupportedModifierError(
                `Network allowlist rule with ${name} modifier is not supported: "${r.getText()}"`,
                r,
            );
        }

        return null;
    }

    /**
     * Checks if the specified modifier is the only one the rule has, then throws error.
     *
     * @param r Network rule.
     * @param name Modifier's name.
     *
     * @returns Error {@link UnsupportedModifierError} or null if rule is supported.
     */
    private static checkNotOnlyOneModifier(r: NetworkRule, name: string): UnsupportedModifierError | null {
        // TODO: Remove small hack with "re-parsing" rule to extract only options part.
        const { options } = NetworkRule.parseRuleText(r.getText());
        if (options === name.replace('$', '')) {
            return new UnsupportedModifierError(
                `Network rule with only one enabled modifier ${name} is not supported: "${r.getText()}"`,
                r,
            );
        }

        return null;
    }

    /**
     * Checks if the $removeparam values in the provided network rule
     * are supported for conversion to MV3.
     *
     * @param r Network rule.
     * @param name Modifier's name.
     *
     * @returns Error {@link UnsupportedModifierError} or null if rule is supported.
     */
    // eslint-disable-next-line @typescript-eslint/no-unused-vars
    private static checkRemoveHeaderModifierFn(r: NetworkRule, name: string): UnsupportedModifierError | null {
        const removeHeader = r.getAdvancedModifier();

        if (!removeHeader) {
            return null;
        }

        if (!RemoveHeaderModifier.isRemoveHeaderModifier(removeHeader)) {
            return null;
        }

        if (!removeHeader.isValid) {
            return new UnsupportedModifierError(
                // eslint-disable-next-line max-len
                `Network rule with $removeheader modifier contains some of the unsupported headers: "${r.getText()}"`,
                r,
            );
        }

        return null;
    }

    /**
     * Checks if the $method values in the provided network rule
     * are supported for conversion to MV3.
     *
     * @param r Network rule.
     * @param name Modifier's name.
     *
     * @returns Error {@link UnsupportedModifierError} or null if rule is supported.
     */
    // eslint-disable-next-line @typescript-eslint/no-unused-vars
    private static checkMethodModifierFn(r: NetworkRule, name: string): UnsupportedModifierError | null {
        const permittedMethods = r.getPermittedMethods();
        const restrictedMethods = r.getRestrictedMethods();
        if (
            permittedMethods?.some((method) => method === HTTPMethod.TRACE)
                || restrictedMethods?.some((method) => method === HTTPMethod.TRACE)
        ) {
            return new UnsupportedModifierError(
                `Network rule with $method modifier containing 'trace' method is not supported: "${r.getText()}"`,
                r,
            );
        }

        return null;
    }

    /**
     * Checks if the $cookie values in the provided network rule
     * are supported for conversion to MV3.
     *
     * @param r Network rule.
     * @param name Modifier's name.
     *
     * @returns Error {@link UnsupportedModifierError} or null if rule is supported.
     */
    // eslint-disable-next-line @typescript-eslint/no-unused-vars
    private static checkCookieModifierFn = (r: NetworkRule, name: string): UnsupportedModifierError | null => {
        const cookieModifier = r.getAdvancedModifier();

        if (!cookieModifier) {
            return null;
        }

        if (!CookieModifier.isCookieModifier(cookieModifier)) {
            return null;
        }

        if (!cookieModifier.isEmpty()) {
            // eslint-disable-next-line max-len
            const msg = `The use of additional parameters in $cookie (apart from $cookie itself) is not supported: "${r.getText()}"`;

            return new UnsupportedModifierError(msg, r);
        }

        return null;
    };

    /**
     * Checks if rule is a "document"-allowlist and contains all these
     * `$elemhide,content,urlblock,jsinject` modifiers at the same time.
     * If it is - we allow partially convert this rule, because `$content`
     * is not supported in the MV3 at all and `$jsinject` and `$urlblock`
     * are not implemented yet, but we can support at least allowlist-rule
     * with `$elemhide` modifier (not in the DNR, but with tsurlfilter engine).
     *
     * TODO: Change the description when `$jsinject` and `$urlblock`
     * are implemented.
     *
     * @param r Network rule.
     * @param name Modifier's name.
     *
     * @returns Error {@link UnsupportedModifierError} or null if rule is supported.
     */
    // eslint-disable-next-line @typescript-eslint/no-unused-vars
    private static checkDocumentAllowlistFn = (r: NetworkRule, name: string): UnsupportedModifierError | null => {
        if (r.isFilteringDisabled()) {
            return null;
        }

        return new UnsupportedModifierError(
            `Network rule with "${name}" modifier is not supported: "${r.getText()}"`,
            r,
        );
    };

    private static optionsValidators: NetworkRuleValidators = {
        // Supported
        ThirdParty: { name: '$third-party' },
        MatchCase: { name: '$match-case' },
        Important: { name: '$important' },
        To: { name: '$to' },
        Badfilter: { name: '$badfilter' },
        Permissions: { name: '$permissions' },

        // Supported without conversion.
        Elemhide: { name: '$elemhide', skipConversion: true },
        Generichide: { name: '$generichide', skipConversion: true },
        Specifichide: { name: '$specifichide', skipConversion: true },

        // Partially supported.
        Jsinject: { name: '$jsinject', customChecks: [NetworkRuleDeclarativeValidator.checkDocumentAllowlistFn] },
        Urlblock: { name: '$urlblock', customChecks: [NetworkRuleDeclarativeValidator.checkDocumentAllowlistFn] },
        Content: { name: '$content', customChecks: [NetworkRuleDeclarativeValidator.checkDocumentAllowlistFn] },
        // $popup is not supported in MV3, but rule with $all modifier includes $popup, so we should to skip it.
        Popup: { name: '$popup', customChecks: [NetworkRuleDeclarativeValidator.checkNotOnlyOneModifier] },
        Csp: { name: '$csp', customChecks: [NetworkRuleDeclarativeValidator.checkAllowRulesFn] },
        Redirect: { name: '$redirect', customChecks: [NetworkRuleDeclarativeValidator.checkAllowRulesFn] },
        RemoveParam: {
            name: '$removeparam',
            customChecks: [
                NetworkRuleDeclarativeValidator.checkAllowRulesFn,
                NetworkRuleDeclarativeValidator.checkRemoveParamModifierFn,
            ],
        },
        RemoveHeader: {
            name: '$removeheader',
            customChecks: [
                NetworkRuleDeclarativeValidator.checkAllowRulesFn,
                NetworkRuleDeclarativeValidator.checkRemoveHeaderModifierFn,
            ],
        },
        Cookie: {
            name: '$cookie',
            customChecks: [
                NetworkRuleDeclarativeValidator.checkAllowRulesFn,
                NetworkRuleDeclarativeValidator.checkCookieModifierFn,
            ],
        },
        Method: { name: '$method', customChecks: [NetworkRuleDeclarativeValidator.checkMethodModifierFn] },

        // Not supported.
        // Not supported yet.
        Header: { name: '$cookie', notSupported: true },
        Genericblock: { name: '$genericblock', notSupported: true },
        Stealth: { name: '$stealth', notSupported: true },
<<<<<<< HEAD
=======
        Permissions: { name: '$permissions', notSupported: true },
        Header: { name: '$header', notSupported: true },
>>>>>>> eb848a48
        // Will not be supported.
        Replace: { name: '$replace', notSupported: true },
        JsonPrune: { name: '$jsonprune', notSupported: true },
        Hls: { name: '$hls', notSupported: true },
        // DNS modifiers.
        Client: { name: '$client', notSupported: true },
        DnsRewrite: { name: '$dnsrewrite', notSupported: true },
        DnsType: { name: '$dnstype', notSupported: true },
        Ctag: { name: '$ctag', notSupported: true },
        // Desktop modifiers only.
        Network: { name: '$network', notSupported: true },
        Extension: { name: '$extension', notSupported: true },
    };

    /**
     * Checks if a network rule can be converted to a declarative format or not.
     * We skip the following modifiers:
     *
     * All specific exceptions:
     * $genericblock;
     * $jsinject;
     * $urlblock;
     * $content;
     * $extension;
     * $stealth;
     *
     * Following specific exceptions are not require conversion, but they
     * are used in the {@link MatchingResult.getCosmeticOption}:
     * $elemhide
     * $generichide;
     * $specifichide;
     *
     * Other:
     * $header;
     * $popup;
     * $csp;
     * $replace;
     * $cookie - if modifier is not empty and contains any parameters;
     * $redirect - if the rule is a allowlist;
     * $removeparam - if it contains a negation, or regexp,
     * or the rule is a allowlist;
     * $removeheader - if it contains a title from a prohibited list
     * (see {@link RemoveHeaderModifier.FORBIDDEN_HEADERS});
     * $jsonprune;
     * $method - if the modifier contains 'trace' method,
     * $hls;
     * $permissions.
     *
     * @param rule - Network rule.
     *
     * @throws Error with type {@link UnsupportedModifierError} if the rule is not
     * convertible.
     *
     * @returns Boolean flag - `false` if the rule does not require conversion
     * and `true` if the rule is convertible.
     */
    public static shouldConvertNetworkRule(rule: NetworkRule): boolean {
        // Filter NetworkRuleOption.NotSet because this is syntax sugar and
        // not a real valuable option.
        const options = Object.keys(NetworkRuleOption).filter((key) => key !== 'NotSet');

        // Because we don't have public getter of rule's options, we need
        // to iterate over all existing network options and check each of them.
        for (const option of options) {
            const networkOption = NetworkRuleOption[option as FilteredNetworkRuleOptions];

            if (!rule.isOptionEnabled(networkOption)) {
                continue;
            }

            const validator = this.optionsValidators[option as FilteredNetworkRuleOptions];
            if (!validator) {
                throw new Error(`Validator for option "${option}" is not found`);
            }

            const {
                name,
                customChecks,
                skipConversion,
                notSupported,
            } = validator;

            if (notSupported) {
                throw new UnsupportedModifierError(
                    `Unsupported option "${name}" in the rule: "${rule.getText()}"`,
                    rule,
                );
            }

            if (skipConversion) {
                if (rule.isSingleOptionEnabled(networkOption)) {
                    return false;
                }
                continue;
            }

            if (customChecks) {
                for (let j = 0; j < customChecks.length; j += 1) {
                    const err = customChecks[j](rule, name);
                    if (err !== null) {
                        throw err;
                    }
                }
            }
        }

        return true;
    }
}<|MERGE_RESOLUTION|>--- conflicted
+++ resolved
@@ -296,11 +296,8 @@
         Header: { name: '$cookie', notSupported: true },
         Genericblock: { name: '$genericblock', notSupported: true },
         Stealth: { name: '$stealth', notSupported: true },
-<<<<<<< HEAD
-=======
         Permissions: { name: '$permissions', notSupported: true },
         Header: { name: '$header', notSupported: true },
->>>>>>> eb848a48
         // Will not be supported.
         Replace: { name: '$replace', notSupported: true },
         JsonPrune: { name: '$jsonprune', notSupported: true },
