--- conflicted
+++ resolved
@@ -136,11 +136,7 @@
      *
      * @throws Error {@link UnavailableRuleSetSourceError} if rule set source is not available.
      */
-<<<<<<< HEAD
-    serializeCompact(prettyPrint?: boolean): Promise<{ result: string; byteRangeMap: ByteRangeMap }>;
-=======
     serializeCompact(prettyPrint?: boolean): Promise<string>;
->>>>>>> f7f7a72c
 }
 
 /**
@@ -658,11 +654,7 @@
     }
 
     /** @inheritdoc */
-<<<<<<< HEAD
-    public async serializeCompact(prettyPrint = true): Promise<{ result: string; byteRangeMap: ByteRangeMap }> {
-=======
     public async serializeCompact(prettyPrint = true): Promise<string> {
->>>>>>> f7f7a72c
         try {
             await this.loadContent();
         } catch (e) {
