--- conflicted
+++ resolved
@@ -73,10 +73,6 @@
     if (invert) {
         modifiedQuery = split.query
             .split('&')
-<<<<<<< HEAD
-            .filter((x) => x)
-=======
->>>>>>> 4d4e975c
             .filter((x) => x && (x.match(regExp) || decodeURIComponent(x).match(regExp)))
             .join('&');
     } else {
