--- conflicted
+++ resolved
@@ -37,11 +37,7 @@
   "dependencies": {
     "@adguard/assistant": "^4.3.70",
     "@adguard/filters-downloader": "^2.2.0",
-<<<<<<< HEAD
     "@adguard/tswebextension": "workspace:^",
-=======
-    "@adguard/tswebextension": "^1.0.30",
->>>>>>> 212dc564
     "webextension-polyfill": "0.10.0",
     "zod": "3.21.4"
   },
