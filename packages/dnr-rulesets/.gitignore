dist
<<<<<<< HEAD
coverage
=======
coverage
*.tgz
>>>>>>> 7ff1a1f6
<|MERGE_RESOLUTION|>--- conflicted
+++ resolved
@@ -1,7 +1,3 @@
 dist
-<<<<<<< HEAD
 coverage
-=======
-coverage
-*.tgz
->>>>>>> 7ff1a1f6
+*.tgz