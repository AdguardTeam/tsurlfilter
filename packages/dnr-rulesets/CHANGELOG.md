--- conflicted
+++ resolved
@@ -5,13 +5,12 @@
 The format is based on [Keep a Changelog](https://keepachangelog.com/en/1.0.0/),
 and this project adheres to [Semantic Versioning](https://semver.org/spec/v2.0.0.html).
 
-<<<<<<< HEAD
 ## Unreleased <!-- release/browser-extension-v5.2 -->
 
 ### Added
 
 - `utils` entry point with `getVersion` and `getVersionTimestampMs` functions.
-=======
+
 ## [3.0.0-alpha.7] - 2025-05-19
 
 ### Changed
@@ -23,7 +22,6 @@
 - Updated `zod` dependency to version `3.24.4` to resolve vulnerability warnings.
 
 [3.0.0-alpha.7]: https://github.com/AdguardTeam/tsurlfilter/releases/tag/dnr-rulesets-v3.0.0-alpha.7
->>>>>>> 492b15a5
 
 ## [3.0.0-alpha.3] - 2025-05-15
 
