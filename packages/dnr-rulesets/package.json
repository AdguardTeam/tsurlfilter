--- conflicted
+++ resolved
@@ -67,26 +67,16 @@
         "eslint": "catalog:eslint9",
         "eslint-plugin-jsdoc": "catalog:",
         "eslint-plugin-simple-import-sort": "^12.1.1",
-<<<<<<< HEAD
         "eslint-plugin-import-newlines": "catalog:",
         "lodash-es": "catalog:",
         "rimraf": "catalog:",
         "rollup": "catalog:",
         "rollup-plugin-dts": "catalog:",
         "rollup-plugin-node-externals": "catalog:",
+        "ts-morph": "catalog:",
+        "tsd": "catalog:",
         "tsx": "catalog:",
         "typescript": "catalog:",
-=======
-        "lodash-es": "^4.17.21",
-        "rimraf": "^5.0.7",
-        "rollup": "^4.27.4",
-        "rollup-plugin-dts": "^6.0.2",
-        "rollup-plugin-node-externals": "^7.1.3",
-        "ts-morph": "^26.0.0",
-        "tsd": "^0.32.0",
-        "tsx": "^4.19.2",
-        "typescript": "^5.7.2",
->>>>>>> d8ff5bf6
         "typescript-eslint": "^8.0.1",
         "vitest": "catalog:"
     }
