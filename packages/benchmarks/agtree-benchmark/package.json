--- conflicted
+++ resolved
@@ -24,10 +24,10 @@
     "tsurlfilter-v2": "npm:@adguard/tsurlfilter@2.2.7"
   },
   "devDependencies": {
-<<<<<<< HEAD
     "@types/benchmark": "catalog:",
     "@types/node": "catalog:",
     "eslint": "catalog:",
+    "eslint-config-airbnb-base": "catalog:",
     "eslint-config-airbnb-typescript": "catalog:",
     "eslint-plugin-import": "catalog:",
     "eslint-plugin-import-newlines": "catalog:",
@@ -36,21 +36,5 @@
     "markdownlint-cli": "catalog:",
     "tsx": "catalog:",
     "typescript": "catalog:"
-=======
-    "@types/benchmark": "^2.1.5",
-    "@types/node": "^20.2.3",
-    "@typescript-eslint/eslint-plugin": "5.59.11",
-    "date-fns": "^3.3.1",
-    "eslint": "^8.43.0",
-    "eslint-config-airbnb-base": "^15.0.0",
-    "eslint-config-airbnb-typescript": "^17.0.0",
-    "eslint-plugin-import": "^2.27.5",
-    "eslint-plugin-import-newlines": "^1.3.1",
-    "eslint-plugin-jsdoc": "^46.4.0",
-    "markdownlint": "^0.29.0",
-    "markdownlint-cli": "^0.35.0",
-    "tsx": "^4.6.2",
-    "typescript": "^5.6.3"
->>>>>>> 1a54e493
   }
 }