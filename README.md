--- conflicted
+++ resolved
@@ -64,7 +64,8 @@
     -   [ ] \$cookie
     -   [ ] \$redirect
     -   [ ] \$badfilter (see this as well: https://github.com/AdguardTeam/CoreLibs/issues/1241)
-<<<<<<< HEAD
+    -   [ ] \$stealth modifier
+    -   [ ] \$ping modifier (https://github.com/AdguardTeam/AdguardBrowserExtension/issues/1584)
     
 ### Chrome sample extension
 
@@ -72,8 +73,4 @@
 ./sample-extension
 ```
 
-There is a sample unpacked extension with an engine built from sources.
-=======
-    -   [ ] \$stealth modifier
-    -   [ ] \$ping modifier (https://github.com/AdguardTeam/AdguardBrowserExtension/issues/1584)
->>>>>>> 406c713a
+There is a sample unpacked extension with an engine built from sources.