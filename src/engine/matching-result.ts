--- conflicted
+++ resolved
@@ -52,16 +52,16 @@
     public readonly redirectRules: NetworkRule[] | null;
 
     /**
+     * RedirectRule rule - a rule redirecting blocked requests
+     * See $redirect-rule modifier
+     */
+    public readonly redirectRuleRule: NetworkRule | null;
+
+    /**
      * RemoveParam rules - a set of rules modifying url query parameters
      * See $removeparam modifier
      */
     public readonly removeParamRules: NetworkRule[] | null;
-
-    /**
-     * RedirectRule rule - a rule redirecting blocked requests
-     * See $redirect-rule modifier
-     */
-    public readonly redirectRuleRule: NetworkRule | null;
 
     /**
      * StealthRule - this is a whitelist rule that negates stealth mode features
@@ -83,11 +83,8 @@
         this.cookieRules = null;
         this.replaceRules = null;
         this.removeParamRules = null;
-<<<<<<< HEAD
+        this.redirectRules = null;
         this.redirectRuleRule = null;
-=======
-        this.redirectRules = null;
->>>>>>> e3b7d424
         this.cspRules = null;
         this.stealthRule = null;
 
@@ -150,16 +147,15 @@
                 this.removeParamRules.push(rule);
                 continue;
             }
-<<<<<<< HEAD
-            if (rule.isOptionEnabled(NetworkRuleOption.RedirectRule)) {
-                this.redirectRuleRule = rule;
-=======
             if (rule.isOptionEnabled(NetworkRuleOption.Redirect)) {
                 if (!this.redirectRules) {
                     this.redirectRules = [];
                 }
                 this.redirectRules.push(rule);
->>>>>>> e3b7d424
+                continue;
+            }
+            if (rule.isOptionEnabled(NetworkRuleOption.RedirectRule)) {
+                this.redirectRuleRule = rule;
                 continue;
             }
             if (rule.isOptionEnabled(NetworkRuleOption.Csp)) {
