--- conflicted
+++ resolved
@@ -1,13 +1,9 @@
 import { RuleScanner } from './scanner/rule-scanner';
 import { IRule } from '../rules/rule';
 import { StringLineReader } from './reader/string-line-reader';
-<<<<<<< HEAD
 import { RuleFactory } from '../rules/rule-factory';
 import { logger } from '../utils/logger';
-=======
-import { RuleUtils } from '../rules/rule-utils';
 import { ScannerType } from './scanner/scanner-type';
->>>>>>> 38806520
 
 /**
  * RuleList represents a set of filtering rules
