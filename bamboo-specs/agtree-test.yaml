---
version: 2
plan:
  project-key: AJL
  key: AGTREETEST
  name: AGTree - tests
variables:
  dockerContainer: adguard/node-ssh:18.19--0

stages:
  - Test:
      manual: false
      final: false
      jobs:
        - Test

Test:
  key: TEST
  docker:
    image: "${bamboo.dockerContainer}"
    volumes:
       ${system.PNPM_DIR}: "${bamboo.cachePnpm}"
  tasks:
    - checkout:
        force-clean-build: 'true'
    - script:
        interpreter: SHELL
        scripts:
          - |-
            set -e
            set -x

            # Fix mixed logs
            exec 2>&1

            ls -alt

<<<<<<< HEAD
            # Bootstrap the packages
            npx lerna@6 bootstrap --scope @adguard/agtree --include-dependencies
=======
            # Set cache directory
            pnpm config set store-dir ${bamboo.cachePnpm}
            pnpm install
>>>>>>> 459fa5f9

            # Build CSS Tokenizer because it is used in AGTree tests
            npx lerna@6 run --scope @adguard/css-tokenizer build

            # Check TypeScript types with TSC
            pnpm --filter @adguard/agtree check-types

            # Validate compatibility tables
            pnpm --filter @adguard/agtree check-compatibility-tables

            # Check code with ESLint
            pnpm --filter @adguard/agtree lint

            # Run tests with Jest
            pnpm --filter @adguard/agtree test
  final-tasks:
    - script:
        interpreter: SHELL
        scripts:
          - |-
            set -x
            set -e

            # Fix mixed logs
            exec 2>&1

            ls -la

            echo "Size before cleanup:" && du -h | tail -n 1

            pnpm clean
  
            echo "Size after cleanup:" && du -h | tail -n 1
  requirements:
    - adg-docker: 'true'

branches:
  create: for-pull-request
  delete:
    after-deleted-days: '1'
    after-inactive-days: '5'
  link-to-jira: 'true'

notifications:
  - events:
      - plan-status-changed
    recipients:
      - webhook:
          name: Build webhook
          url: http://prod.jirahub.service.eu.consul/v1/webhook/bamboo

labels: [ ]

other:
  concurrent-build-plugin: system-default<|MERGE_RESOLUTION|>--- conflicted
+++ resolved
@@ -35,17 +35,12 @@
 
             ls -alt
 
-<<<<<<< HEAD
-            # Bootstrap the packages
-            npx lerna@6 bootstrap --scope @adguard/agtree --include-dependencies
-=======
-            # Set cache directory
+            # Set cache directorys
             pnpm config set store-dir ${bamboo.cachePnpm}
             pnpm install
->>>>>>> 459fa5f9
 
             # Build CSS Tokenizer because it is used in AGTree tests
-            npx lerna@6 run --scope @adguard/css-tokenizer build
+            pnpm --filter @adguard/css-tokenizer build
 
             # Check TypeScript types with TSC
             pnpm --filter @adguard/agtree check-types
