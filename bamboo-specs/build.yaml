--- conflicted
+++ resolved
@@ -38,17 +38,12 @@
 
             npx lerna bootstrap
             npx lerna exec yarn install
-<<<<<<< HEAD
-            npx lerna run --scope @adguard/tsurlfilter build -- ${system.YARN_ARGS}
-            rm -rf node_modules
-=======
             npx lerna run --scope @adguard/tsurlfilter build -- ${bamboo.varsYarn}
 
             # cleanup parent
             rm -rf node_modules
             # cleanup child packages
             npx lerna exec -- rm -rf node_modules
->>>>>>> 0b0c3d54
     - inject-variables:
         file: ./packages/tsurlfilter/dist/build.txt
         scope: RESULT
