---
version: 2
plan:
  project-key: AJL
  key: TSURLFILTERTEST
  name: tsurlfilter - tests
variables:
  dockerContainer: adguard/node-ssh:18.19--0

stages:
  - Test:
      manual: false
      final: false
      jobs:
        - Test

Test:
  key: TEST
  docker:
    image: "${bamboo.dockerContainer}"
    volumes:
       ${system.PNPM_DIR}: "${bamboo.cachePnpm}"
  tasks:
    - checkout:
        force-clean-build: 'true'
    # Each script is separate because, otherwise, Bamboo does not fail in the case of an error.
    - script:
        interpreter: SHELL
        scripts:
          - bamboo-specs/scripts/setup-tests.sh
    - script:
        interpreter: SHELL
        scripts:
          - bamboo-specs/scripts/agtree-tests.sh
    - script:
        interpreter: SHELL
        scripts:
          - bamboo-specs/scripts/css-tokenizer-tests.sh
    - script:
        interpreter: SHELL
        scripts:
          - bamboo-specs/scripts/examples-adguard-api-tests.sh
    - script:
        interpreter: SHELL
        scripts:
          - bamboo-specs/scripts/examples-tswebextension-mv2-tests.sh
    - script:
        interpreter: SHELL
        scripts:
          - bamboo-specs/scripts/examples-tswebextension-mv3-tests.sh
    - script:
        interpreter: SHELL
        scripts:
          - bamboo-specs/scripts/logger-tests.sh
    - script:
        interpreter: SHELL
        scripts:
          - bamboo-specs/scripts/tsurlfilter-tests.sh
    - script:
        interpreter: SHELL
        scripts:
          - bamboo-specs/scripts/tswebextension-tests.sh
<<<<<<< HEAD
    # FIXME remove this script before merge release/v3.1 to master
    - script:
        interpreter: SHELL
        scripts:
          - bamboo-specs/scripts/tsurlfilter-tswebextension-builds.sh
    # FIXME remove this task before merge release/v3.1 to master
    - any-task:
        plugin-key: com.atlassian.bamboo.plugins.vcs:task.vcs.commit
        configuration:
          commitMessage: 'skipci: Automatic update tsurlfilter and tswebextension tgz files and MV3 docs'
=======
    - script:
        interpreter: SHELL
        scripts:
          - bamboo-specs/scripts/tsurlfilter-update-docs-mv3.sh
    - any-task:
        plugin-key: com.atlassian.bamboo.plugins.vcs:task.vcs.commit
        configuration:
          commitMessage: 'skipci: Automatic update tsurlfilter MV3 docs'
>>>>>>> ba96b9e9
          selectedRepository: defaultRepository
  artifacts:
    - name: examples-adguard-api-extension.zip
      location: packages/examples/adguard-api/build
      pattern: extension.zip
      shared: false
      required: false
    - name: examples-adguard-api-mv3-extension.zip
      location: packages/examples/adguard-api-mv3/build
      pattern: extension.zip
      shared: false
      required: false
  final-tasks:
    - script:
        interpreter: SHELL
        scripts:
          - |-
            set -x
            set -e

            # Fix mixed logs
            exec 2>&1

            ls -la

            echo "Size before cleanup:" && du -h | tail -n 1

            du -h . | sort -hr | head -n 30

            # Check if node_modules directory exists
            if [ -d "node_modules" ]; then
              # to run clean commands in the packages
              pnpm -r clean

              # to remove node_modules
              pnpm clean
            else
              echo "node_modules directory does not exist, skipping pnpm clean"
            fi

            echo "Size after cleanup:" && du -h | tail -n 1
  requirements:
    - adg-docker: 'true'
    - extension: 'true'

branches:
  create: for-pull-request
  delete:
    after-deleted-days: '1'
    after-inactive-days: '5'
  link-to-jira: 'true'

notifications:
  - events:
      - plan-status-changed
    recipients:
      - webhook:
          name: Build webhook
          url: http://prod.jirahub.service.eu.consul/v1/webhook/bamboo

labels: [ ]

other:
  concurrent-build-plugin: system-default<|MERGE_RESOLUTION|>--- conflicted
+++ resolved
@@ -60,7 +60,6 @@
         interpreter: SHELL
         scripts:
           - bamboo-specs/scripts/tswebextension-tests.sh
-<<<<<<< HEAD
     # FIXME remove this script before merge release/v3.1 to master
     - script:
         interpreter: SHELL
@@ -71,7 +70,6 @@
         plugin-key: com.atlassian.bamboo.plugins.vcs:task.vcs.commit
         configuration:
           commitMessage: 'skipci: Automatic update tsurlfilter and tswebextension tgz files and MV3 docs'
-=======
     - script:
         interpreter: SHELL
         scripts:
@@ -80,7 +78,6 @@
         plugin-key: com.atlassian.bamboo.plugins.vcs:task.vcs.commit
         configuration:
           commitMessage: 'skipci: Automatic update tsurlfilter MV3 docs'
->>>>>>> ba96b9e9
           selectedRepository: defaultRepository
   artifacts:
     - name: examples-adguard-api-extension.zip
