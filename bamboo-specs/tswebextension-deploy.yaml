---
version: 2
deployment:
  name: tswebextension - deploy
  source-plan: AJL-TSWEBEXTENSIONBUILD
release-naming: ${bamboo.inject.version}
environments:
  - npmjs
  - npmjs • alpha
<<<<<<< HEAD
=======
  - npmjs • beta
>>>>>>> dd367f32

npmjs: &npmjs
  variables: &npmjs-variables
    ADDITIONAL_PUBLISH_ARGS: --access public
  docker:
    image: adguard/node-ssh:18.19--0
    volumes:
      ${system.PNPM_DIR}: ${bamboo.cachePnpm}
  triggers: []
  tasks:
    - checkout:
        force-clean-build: true
    - artifact-download:
        artifacts:
          - name: tswebextension.tgz
    - script:
        interpreter: SHELL
        scripts:
          - |-
            set -e
            set -x

            # Fix mixed logs
            exec 2>&1

            ls -alt

            export NPM_TOKEN=${bamboo.npmSecretToken}
            echo "//registry.npmjs.org/:_authToken=${NPM_TOKEN}" > .npmrc
            npm publish tswebextension.tgz ${bamboo.inject.ADDITIONAL_PUBLISH_ARGS}
  requirements:
    - adg-docker: true
  notifications:
    - events:
        - deployment-started-and-finished
      recipients:
        - webhook:
            name: Deploy webhook
            url: http://prod.jirahub.service.eu.consul/v1/webhook/bamboo

npmjs • alpha:
<<<<<<< HEAD
  docker:
    image: adguard/node-ssh:18.19--0
    volumes:
      ${system.PNPM_DIR}: "${bamboo.cachePnpm}"
  triggers: [ ]
  tasks:
    - checkout:
        force-clean-build: 'true'
    - artifact-download:
        artifacts:
          - name: tswebextension.tgz
    - script:
        interpreter: SHELL
        scripts:
          - |-
            set -e
            set -x

            # Fix mixed logs
            exec 2>&1

            ls -alt

            export NPM_TOKEN=${bamboo.npmSecretToken}
            echo "//registry.npmjs.org/:_authToken=${NPM_TOKEN}" > .npmrc
            npm publish tswebextension.tgz --tag alpha --access public
  requirements:
    - adg-docker: 'true'
  notifications:
    - events:
        - deployment-started-and-finished
      recipients:
        - webhook:
            name: Deploy webhook
            url: http://prod.jirahub.service.eu.consul/v1/webhook/bamboo
=======
  <<: *npmjs
  variables:
    <<: *npmjs-variables
    ADDITIONAL_PUBLISH_ARGS: --tag alpha --access public

npmjs • beta:
  <<: *npmjs
  variables:
    <<: *npmjs-variables
    ADDITIONAL_PUBLISH_ARGS: --tag beta --access public
>>>>>>> dd367f32
<|MERGE_RESOLUTION|>--- conflicted
+++ resolved
@@ -7,10 +7,7 @@
 environments:
   - npmjs
   - npmjs • alpha
-<<<<<<< HEAD
-=======
   - npmjs • beta
->>>>>>> dd367f32
 
 npmjs: &npmjs
   variables: &npmjs-variables
@@ -52,43 +49,6 @@
             url: http://prod.jirahub.service.eu.consul/v1/webhook/bamboo
 
 npmjs • alpha:
-<<<<<<< HEAD
-  docker:
-    image: adguard/node-ssh:18.19--0
-    volumes:
-      ${system.PNPM_DIR}: "${bamboo.cachePnpm}"
-  triggers: [ ]
-  tasks:
-    - checkout:
-        force-clean-build: 'true'
-    - artifact-download:
-        artifacts:
-          - name: tswebextension.tgz
-    - script:
-        interpreter: SHELL
-        scripts:
-          - |-
-            set -e
-            set -x
-
-            # Fix mixed logs
-            exec 2>&1
-
-            ls -alt
-
-            export NPM_TOKEN=${bamboo.npmSecretToken}
-            echo "//registry.npmjs.org/:_authToken=${NPM_TOKEN}" > .npmrc
-            npm publish tswebextension.tgz --tag alpha --access public
-  requirements:
-    - adg-docker: 'true'
-  notifications:
-    - events:
-        - deployment-started-and-finished
-      recipients:
-        - webhook:
-            name: Deploy webhook
-            url: http://prod.jirahub.service.eu.consul/v1/webhook/bamboo
-=======
   <<: *npmjs
   variables:
     <<: *npmjs-variables
@@ -98,5 +58,4 @@
   <<: *npmjs
   variables:
     <<: *npmjs-variables
-    ADDITIONAL_PUBLISH_ARGS: --tag beta --access public
->>>>>>> dd367f32
+    ADDITIONAL_PUBLISH_ARGS: --tag beta --access public